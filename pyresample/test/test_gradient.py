#!/usr/bin/env python
# -*- coding: utf-8 -*-

# Copyright (c) 2019

# Author(s):

#   Martin Raspaud <martin.raspaud@smhi.se>

# This program is free software: you can redistribute it and/or modify it under
# the terms of the GNU Lesser General Public License as published by the Free
# Software Foundation, either version 3 of the License, or (at your option) any
# later version.
#
# This program is distributed in the hope that it will be useful, but WITHOUT
# ANY WARRANTY; without even the implied warranty of MERCHANTABILITY or FITNESS
# FOR A PARTICULAR PURPOSE.  See the GNU Lesser General Public License for more
# details.
#
# You should have received a copy of the GNU Lesser General Public License along
# with this program.  If not, see <http://www.gnu.org/licenses/>.
"""Tests for the gradien search resampling."""

import unittest
from unittest import mock

import dask.array as da
import numpy as np
import pytest
import xarray as xr

from pyresample.area_config import create_area_def
from pyresample.geometry import AreaDefinition, SwathDefinition


class TestOGradientResampler(unittest.TestCase):
    """Test case for the gradient resampling."""

    def setUp(self):
        """Set up the test case."""
        from pyresample.gradient import OGradientSearchResampler
        self.src_area = AreaDefinition('dst', 'dst area', None,
                                       {'ellps': 'WGS84', 'h': '35785831', 'proj': 'geos'},
                                       100, 100,
                                       (5550000.0, 5550000.0, -5550000.0, -5550000.0))
        self.src_swath = SwathDefinition(*self.src_area.get_lonlats())
        self.dst_area = AreaDefinition('euro40', 'euro40', None,
                                       {'proj': 'stere', 'lon_0': 14.0,
                                        'lat_0': 90.0, 'lat_ts': 60.0,
                                        'ellps': 'bessel'},
                                       102, 102,
                                       (-2717181.7304994687, -5571048.14031214,
                                        1378818.2695005313, -1475048.1403121399))

        self.resampler = OGradientSearchResampler(self.src_area, self.dst_area)
        self.swath_resampler = OGradientSearchResampler(self.src_swath,
                                                        self.dst_area)

    def test_get_projection_coordinates_area_to_area(self):
        """Check that the coordinates are initialized, for area -> area."""
        assert self.resampler.prj is None
        self.resampler._get_projection_coordinates((10, 10))
        cdst_x = self.resampler.dst_x.compute()
        cdst_y = self.resampler.dst_y.compute()
        assert np.allclose(np.min(cdst_x), -2022632.1675016289)
        assert np.allclose(np.max(cdst_x), 2196052.591296284)
        assert np.allclose(np.min(cdst_y), 3517933.413092212)
        assert np.allclose(np.max(cdst_y), 5387038.893400168)
        assert self.resampler.use_input_coords
        assert self.resampler.prj is not None

    def test_get_projection_coordinates_swath_to_area(self):
        """Check that the coordinates are initialized, for swath -> area."""
        assert self.swath_resampler.prj is None
        self.swath_resampler._get_projection_coordinates((10, 10))
        cdst_x = self.swath_resampler.dst_x.compute()
        cdst_y = self.swath_resampler.dst_y.compute()
        assert np.allclose(np.min(cdst_x), -2697103.29912692)
        assert np.allclose(np.max(cdst_x), 1358739.8381279823)
        assert np.allclose(np.min(cdst_y), -5550969.708939591)
        assert np.allclose(np.max(cdst_y), -1495126.5716846888)
        assert self.swath_resampler.use_input_coords is False
        assert self.swath_resampler.prj is not None

    def test_get_gradients(self):
        """Test that coordinate gradients are computed correctly."""
        self.resampler._get_projection_coordinates((10, 10))
        assert self.resampler.src_gradient_xl is None
        self.resampler._get_gradients()
        assert self.resampler.src_gradient_xl.compute().max() == 0.0
        assert self.resampler.src_gradient_xp.compute().max() == -111000.0
        assert self.resampler.src_gradient_yl.compute().max() == 111000.0
        assert self.resampler.src_gradient_yp.compute().max() == 0.0

    def test_get_chunk_mappings(self):
        """Test that chunk overlap, and source and target slices are correct."""
        chunks = (10, 10)
        num_chunks = np.product(chunks)
        self.resampler._get_projection_coordinates(chunks)
        self.resampler._get_gradients()
        assert self.resampler.coverage_status is None
        self.resampler.get_chunk_mappings()
        # 8 source chunks overlap the target area
        covered_src_chunks = np.array([38, 39, 48, 49, 58, 59, 68, 69])
        res = np.where(self.resampler.coverage_status)[0]
        assert np.all(res == covered_src_chunks)
        # All *num_chunks* should have values in the lists
        assert len(self.resampler.coverage_status) == num_chunks
        assert len(self.resampler.src_slices) == num_chunks
        assert len(self.resampler.dst_slices) == num_chunks
        assert len(self.resampler.dst_mosaic_locations) == num_chunks
        # There's only one output chunk, and the covered source chunks
        # should have destination locations of (0, 0)
        res = np.array(self.resampler.dst_mosaic_locations)[covered_src_chunks]
        assert all([all(loc == (0, 0)) for loc in list(res)])

    def test_get_src_poly_area(self):
        """Test defining source chunk polygon for AreaDefinition."""
        chunks = (10, 10)
        self.resampler._get_projection_coordinates(chunks)
        self.resampler._get_gradients()
        poly = self.resampler._get_src_poly(0, 40, 0, 40)
        assert np.allclose(poly.area, 12365358458842.43)

    def test_get_src_poly_swath(self):
        """Test defining source chunk polygon for SwathDefinition."""
        chunks = (10, 10)
        self.swath_resampler._get_projection_coordinates(chunks)
        self.swath_resampler._get_gradients()
        # Swath area defs can't be sliced, so False is returned
        poly = self.swath_resampler._get_src_poly(0, 40, 0, 40)
        assert poly is False

    @mock.patch('pyresample.gradient.get_polygon')
    def test_get_dst_poly(self, get_polygon):
        """Test defining destination chunk polygon."""
        chunks = (10, 10)
        self.resampler._get_projection_coordinates(chunks)
        self.resampler._get_gradients()
        # First call should make a call to get_polygon()
        self.resampler._get_dst_poly('idx1', 0, 10, 0, 10)
        assert get_polygon.call_count == 1
        assert 'idx1' in self.resampler.dst_polys
        # The second call to the same index should come from cache
        self.resampler._get_dst_poly('idx1', 0, 10, 0, 10)
        assert get_polygon.call_count == 1

        # Swath defs raise AttributeError, and False is returned
        get_polygon.side_effect = AttributeError
        self.resampler._get_dst_poly('idx2', 0, 10, 0, 10)
        assert self.resampler.dst_polys['idx2'] is False

    def test_filter_data(self):
        """Test filtering chunks that do not overlap."""
        chunks = (10, 10)
        self.resampler._get_projection_coordinates(chunks)
        self.resampler._get_gradients()
        self.resampler.get_chunk_mappings()

        # Basic filtering.  There should be 8 dask arrays that each
        # have a shape of (10, 10)
        res = self.resampler._filter_data(self.resampler.src_x)
        valid = [itm for itm in res if itm is not None]
        assert len(valid) == 8
        shapes = [arr.shape for arr in valid]
        for shp in shapes:
            assert shp == (10, 10)

        # Destination x/y coordinate array filtering.  Again, 8 dask
        # arrays each with shape (102, 102)
        res = self.resampler._filter_data(self.resampler.dst_x, is_src=False)
        valid = [itm for itm in res if itm is not None]
        assert len(valid) == 8
        shapes = [arr.shape for arr in valid]
        for shp in shapes:
            assert shp == (102, 102)

        # Add a dimension to the given dataset
        data = da.random.random(self.src_area.shape)
        res = self.resampler._filter_data(data, add_dim=True)
        valid = [itm for itm in res if itm is not None]
        assert len(valid) == 8
        shapes = [arr.shape for arr in valid]
        for shp in shapes:
            assert shp == (1, 10, 10)

        # 1D and 3+D should raise NotImplementedError
        data = da.random.random((3,))
        try:
            res = self.resampler._filter_data(data, add_dim=True)
            raise IndexError
        except NotImplementedError:
            pass
        data = da.random.random((3, 3, 3, 3))
        try:
            res = self.resampler._filter_data(data, add_dim=True)
            raise IndexError
        except NotImplementedError:
            pass

    def test_resample_area_to_area_2d(self):
        """Resample area to area, 2d."""
        data = xr.DataArray(da.ones(self.src_area.shape, dtype=np.float64),
                            dims=['y', 'x'])
        res = self.resampler.compute(
            data, method='bil').compute(scheduler='single-threaded')
        assert res.shape == self.dst_area.shape
        assert np.allclose(res, 1)

    def test_resample_area_to_area_2d_fill_value(self):
        """Resample area to area, 2d, use fill value."""
        data = xr.DataArray(da.full(self.src_area.shape, np.nan,
                                    dtype=np.float64), dims=['y', 'x'])
        res = self.resampler.compute(
            data, method='bil',
            fill_value=2.0).compute(scheduler='single-threaded')
        assert res.shape == self.dst_area.shape
        assert np.allclose(res, 2.0)

    def test_resample_area_to_area_3d(self):
        """Resample area to area, 3d."""
        data = xr.DataArray(da.ones((3, ) + self.src_area.shape,
                                    dtype=np.float64) *
                            np.array([1, 2, 3])[:, np.newaxis, np.newaxis],
                            dims=['bands', 'y', 'x'])
        res = self.resampler.compute(
            data, method='bil').compute(scheduler='single-threaded')
        assert res.shape == (3, ) + self.dst_area.shape
        assert np.allclose(res[0, :, :], 1.0)
        assert np.allclose(res[1, :, :], 2.0)
        assert np.allclose(res[2, :, :], 3.0)

    def test_resample_area_to_area_3d_single_channel(self):
        """Resample area to area, 3d with only a single band."""
        data = xr.DataArray(da.ones((1, ) + self.src_area.shape,
                                    dtype=np.float64),
                            dims=['bands', 'y', 'x'])
        res = self.resampler.compute(
            data, method='bil').compute(scheduler='single-threaded')
        assert res.shape == (1, ) + self.dst_area.shape
        assert np.allclose(res[0, :, :], 1.0)

    def test_resample_swath_to_area_2d(self):
        """Resample swath to area, 2d."""
        data = xr.DataArray(da.ones(self.src_swath.shape, dtype=np.float64),
                            dims=['y', 'x'])
        res = self.swath_resampler.compute(
            data, method='bil').compute(scheduler='single-threaded')
        assert res.shape == self.dst_area.shape
        assert not np.all(np.isnan(res))

    def test_resample_swath_to_area_3d(self):
        """Resample area to area, 3d."""
        data = xr.DataArray(da.ones((3, ) + self.src_swath.shape,
                                    dtype=np.float64) *
                            np.array([1, 2, 3])[:, np.newaxis, np.newaxis],
                            dims=['bands', 'y', 'x'])
        res = self.swath_resampler.compute(
            data, method='bil').compute(scheduler='single-threaded')
        assert res.shape == (3, ) + self.dst_area.shape
        for i in range(res.shape[0]):
            arr = np.ravel(res[i, :, :])
            assert np.allclose(arr[np.isfinite(arr)], float(i + 1))


class TestRBGradientSearchResamplerArea2Area:
    """Test RBGradientSearchResampler for the Area to Area case."""

    def setup(self):
        """Set up the test case."""
        from pyresample.gradient import RBGradientSearchResampler
        self.src_area = AreaDefinition('src', 'src area', None,
                                       {'ellps': 'WGS84', 'h': '35785831', 'proj': 'geos'},
                                       100, 100,
                                       (5550000.0, 5550000.0, -5550000.0, -5550000.0))

        self.dst_area = AreaDefinition('euro40', 'euro40', None,
                                       {'proj': 'stere', 'lon_0': 14.0,
                                        'lat_0': 90.0, 'lat_ts': 60.0,
                                        'ellps': 'bessel'},
                                       102, 102,
                                       (-2717181.7304994687, -5571048.14031214,
                                        1378818.2695005313, -1475048.1403121399))

        self.resampler = RBGradientSearchResampler(self.src_area, self.dst_area)

    def test_precompute_generates_indices(self):
        self.resampler.precompute()
        assert self.resampler.indices_xy.shape == (2, ) + self.dst_area.shape

    def test_resampler_accepts_only_dataarrays_if_not_2d(self):
        data = da.ones(self.src_area.shape + (1,), dtype=np.float64, chunks=40)
        self.resampler.precompute()
        with pytest.raises(TypeError):
            self.resampler.compute(data, method='bilinear').compute(scheduler='single-threaded')

    def test_resampler_returns_the_right_shape(self):
        data = xr.DataArray(da.ones((3, ) + self.src_area.shape,
                                    dtype=np.float64) *
                            np.array([1, 2, 3])[:, np.newaxis, np.newaxis],
                            dims=['bands', 'y', 'x'])
        self.resampler.precompute()
        res = self.resampler.compute(
            data, method='bilinear')
        assert res.shape == (3, ) + self.dst_area.shape

    def test_resampler_returns_a_dataarray(self):
        data = xr.DataArray(da.ones(self.src_area.shape, dtype=np.float64),
                            dims=['y', 'x'])
        self.resampler.precompute()
        res = self.resampler.compute(
            data, method='bilinear').compute(scheduler='single-threaded')
        assert isinstance(res, xr.DataArray)

    def test_resampler_returns_a_dataarray_with_correct_area_attribute(self):
        data = xr.DataArray(da.ones(self.src_area.shape, dtype=np.float64),
                            dims=['y', 'x'])
        self.resampler.precompute()
        res = self.resampler.compute(
            data, method='bilinear').compute(scheduler='single-threaded')
        assert res.attrs["area"] == self.dst_area

    def test_resampler_returns_a_dataarray_with_input_attributes(self):
        attrs = {"sky": "blue", "grass": "green"}
        data = xr.DataArray(da.ones(self.src_area.shape, dtype=np.float64),
                            dims=['y', 'x'], attrs=attrs)
        self.resampler.precompute()
        res = self.resampler.compute(
            data, method='bilinear').compute(scheduler='single-threaded')
        new_attrs = res.attrs.copy()
        new_attrs.pop("area")
        assert new_attrs == attrs

    def test_resampler_returns_a_dataarray_with_input_dims(self):
        attrs = {"sky": "blue", "grass": "green"}
        data = xr.DataArray(da.ones(self.src_area.shape, dtype=np.float64),
                            dims=['y', 'x'], attrs=attrs)
        self.resampler.precompute()
        res = self.resampler.compute(
            data, method='bilinear').compute(scheduler='single-threaded')

        assert res.dims == data.dims

    def test_resampler_returns_a_dataarray_with_input_coords(self):
        attrs = {"sky": "blue", "grass": "green"}
        data = xr.DataArray(da.ones((3,) + self.src_area.shape, dtype=np.float64),
                            dims=["bands", 'y', 'x'], attrs=attrs,
                            coords={"bands": ["R", "G", "B"]})
        self.resampler.precompute()
        res = self.resampler.compute(
            data, method='bilinear').compute(scheduler='single-threaded')

        assert all(res.coords["bands"] == data.coords["bands"])

    def test_resampler_returns_a_dataarray_with_correct_xy_coords(self):
        data = xr.DataArray(da.ones((3,) + self.src_area.shape, dtype=np.float64),
                            dims=["bands", 'y', 'x'],
                            coords={"bands": ["R", "G", "B"]})
        self.resampler.precompute()
        res = self.resampler.compute(
            data, method='bilinear').compute(scheduler='single-threaded')

        assert all(res.coords["bands"] == data.coords["bands"])
        assert "x" in res.coords
        assert "y" in res.coords

    def test_resampler_can_take_random_dim_order(self):
        data = xr.DataArray(da.ones((3,) + self.src_area.shape, dtype=np.float64),
                            dims=["bands", 'y', 'x'],
                            coords={"bands": ["R", "G", "B"]}).transpose("x", "bands", "y")
        self.resampler.precompute()
        res = self.resampler.compute(
            data, method='bilinear').compute(scheduler='single-threaded')

        assert res.dims == data.dims

    def test_resampler_accepts_only_bilinear_or_nn(self):
        data = da.ones(self.src_area.shape, dtype=np.float64, chunks=40)
        self.resampler.precompute()
        with pytest.raises(ValueError):
            self.resampler.compute(data, method='bilinear_neighbour').compute(scheduler='single-threaded')

    def test_resample_area_to_area_2d(self):
        """Resample area to area, 2d."""
        data = xr.DataArray(da.ones(self.src_area.shape, dtype=np.float64),
                            dims=['y', 'x'])
        self.resampler.precompute()
        res = self.resampler.compute(
            data, method='bilinear').compute(scheduler='single-threaded')
        assert res.shape == self.dst_area.shape
        np.testing.assert_allclose(res, 1)

    def test_resample_area_to_area_2d_fill_value(self):
        """Resample area to area, 2d, use fill value."""
        data = xr.DataArray(da.ones(self.src_area.shape, dtype=np.float64), dims=['y', 'x'])
        dst_area = AreaDefinition('outside', 'outside', None,
                                  {'proj': 'stere', 'lon_0': 180.0,
                                   'lat_0': 90.0, 'lat_ts': 60.0,
                                   'ellps': 'bessel'},
                                  102, 102,
                                  (-2717181.7304994687, -5571048.14031214,
                                   1378818.2695005313, -1475048.1403121399))
        self.resampler.target_geo_def = dst_area
        self.resampler.precompute()
        res = self.resampler.compute(
            data, method='bilinear',
            fill_value=2.0).compute(scheduler='single-threaded')
        assert res.shape == dst_area.shape
        np.testing.assert_allclose(res, 2.0)

    def test_resample_area_to_area_3d(self):
        """Resample area to area, 3d."""
        data = xr.DataArray(da.ones((3, ) + self.src_area.shape,
                                    dtype=np.float64) *
                            np.array([1, 2, 3])[:, np.newaxis, np.newaxis],
                            dims=['bands', 'y', 'x'])
        self.resampler.precompute()
        res = self.resampler.compute(
            data, method='bilinear').compute(scheduler='single-threaded')
        assert res.shape == (3, ) + self.dst_area.shape
        assert np.allclose(res[0, :, :], 1.0)
        assert np.allclose(res[1, :, :], 2.0)
        assert np.allclose(res[2, :, :], 3.0)

    def test_resample_area_to_area_does_not_flip_the_result(self):
        """Resample area to area, check that x and y aren't flipped."""
        data = xr.DataArray(da.arange(np.prod(self.src_area.shape), dtype=np.float64).reshape(self.src_area.shape),
                            dims=['y', 'x'])
        dst_area = create_area_def("epsg3035", "EPSG:3035", 10, 10,
                                   (2426378.0132, 1528101.2618,
                                    6293974.6215, 5446513.5222))

        self.resampler.target_geo_def = dst_area
        self.resampler.precompute()
        res = self.resampler.compute(
            data, method='bilinear',
            fill_value=2.0).compute(scheduler='single-threaded').values
        corners = (res[0, 0], res[0, -1], res[-1, -1], res[-1, 0])
        expected_corners = (9660.560479802409, 9548.105823664819, 2.0, 8285.489720486787)
        np.testing.assert_allclose(corners, expected_corners)
        assert res.shape == dst_area.shape


class TestRBGradientSearchResamplerSwath2Area:
    """Test RBGradientSearchResampler for the Swath to Area case."""

    def setup(self):
        """Set up the test case."""
        from pyresample.gradient import RBGradientSearchResampler

        chunks = 20

        self.dst_area = AreaDefinition('euro40', 'euro40', None,
                                       {'proj': 'stere', 'lon_0': 14.0,
                                        'lat_0': 90.0, 'lat_ts': 60.0,
                                        'ellps': 'bessel'},
                                       102, 102,
                                       (-2717181.7304994687, -5571048.14031214,
                                        1378818.2695005313, -1475048.1403121399))

        self.src_area = AreaDefinition(
            'omerc_otf',
            'On-the-fly omerc area',
            None,
            {'alpha': '8.99811271718795',
             'ellps': 'sphere',
             'gamma': '0',
             'k': '1',
             'lat_0': '0',
             'lonc': '13.8096029486222',
             'proj': 'omerc',
             'units': 'm'},
            50, 100,
            (-1461111.3603, 3440088.0459, 1534864.0322, 9598335.0457)
        )

        self.lons, self.lats = self.src_area.get_lonlats(chunks=chunks)
        xrlons = xr.DataArray(self.lons.persist())
        xrlats = xr.DataArray(self.lats.persist())
        self.src_swath = SwathDefinition(xrlons, xrlats)

        self.resampler = RBGradientSearchResampler(self.src_swath,
                                                   self.dst_area)

    def test_resample_swath_to_area_2d(self):
        """Resample swath to area, 2d."""
        data = xr.DataArray(da.ones(self.src_swath.shape, dtype=np.float64),
                            dims=['y', 'x'])
        self.resampler.precompute()
        res = self.resampler.compute(
            data, method='bilinear').compute(scheduler='single-threaded')
        assert res.shape == self.dst_area.shape
        assert not np.all(np.isnan(res))

    def test_resample_swath_to_area_3d(self):
        """Resample area to area, 3d."""
        data = xr.DataArray(da.ones((3,) + self.src_swath.shape,
                                    dtype=np.float64) *
                            np.array([1, 2, 3])[:, np.newaxis, np.newaxis],
                            dims=['bands', 'y', 'x'])
        self.resampler.precompute()
        res = self.resampler.compute(
            data, method='bilinear').compute(scheduler='single-threaded')
        assert res.shape == (3,) + self.dst_area.shape
        for i in range(res.shape[0]):
            arr = np.ravel(res[i, :, :])
            assert np.allclose(arr[np.isfinite(arr)], float(i + 1))


class TestEnsureDataArray(unittest.TestCase):
    """Test the ensure_data_array decorator."""

    def test_decorator_converts_2d_array_to_dataarrays_if_needed(self):
        """Test that the decorator converts numpy or dask 2d arrays to dataarrays."""
        from pyresample.gradient import ensure_data_array
        data = da.ones((10, 10), dtype=np.float64, chunks=40)

        def fake_compute(arg1, data):
            assert isinstance(data, xr.DataArray)
            return data

        decorated = ensure_data_array(fake_compute)
        decorated('bla', data)

    def test_decorator_raises_exception_when_3d_array_is_passed(self):
        """Test that the decorator raises and exception when a 3d array is passed."""
        from pyresample.gradient import ensure_data_array
        data = da.ones((10, 10, 10), dtype=np.float64, chunks=40)

        def fake_compute(arg1, data):
            assert isinstance(data, xr.DataArray)
            return data

        decorated = ensure_data_array(fake_compute)
        with pytest.raises(TypeError):
            decorated('bla', data)

    def test_decorator_transposes_input_array(self):
        """Test that the decorator transposes dimensions to put y and x last."""
        from pyresample.gradient import ensure_data_array
        data = xr.DataArray(da.ones((10, 10, 10), dtype=np.float64, chunks=40),
                            dims=["x", "bands", "y"])

        def fake_compute(arg1, data):
            assert data.dims == ("bands", "y", "x")
            return data

        decorated = ensure_data_array(fake_compute)
        decorated('bla', data)


def test_check_overlap():
    """Test overlap check returning correct results."""
    from shapely.geometry import Polygon

    from pyresample.gradient import check_overlap

    # If either of the polygons is False, True is returned
    assert check_overlap(False, 3) is True
    assert check_overlap('eggs', False) is True
    assert check_overlap(False, False) is True

    # If either the polygons is None, False is returned
    assert check_overlap(None, 'bacon') is False
    assert check_overlap('spam', None) is False
    assert check_overlap(None, None) is False

    # If the polygons overlap, True is returned
    poly1 = Polygon(((0, 0), (0, 1), (1, 1), (1, 0)))
    poly2 = Polygon(((-1, -1), (-1, 1), (1, 1), (1, -1)))
    assert check_overlap(poly1, poly2) is True

    # If the polygons do not overlap, False is returned
    poly2 = Polygon(((5, 5), (6, 5), (6, 6), (5, 6)))
    assert check_overlap(poly1, poly2) is False


@mock.patch('pyresample.gradient.get_geostationary_bounding_box')
def test_get_border_lonlats(get_geostationary_bounding_box):
    """Test that correct methods are called in get_border_lonlats()."""
    from pyresample.gradient import get_border_lonlats
    geo_def = mock.MagicMock(proj_dict={'proj': 'geos'})
    get_geostationary_bounding_box.return_value = 1, 2
    res = get_border_lonlats(geo_def)
    assert res == (1, 2)
    get_geostationary_bounding_box.assert_called_with(geo_def, 3600)
    geo_def.get_boundary_lonlats.assert_not_called()

    lon_sides = mock.MagicMock(side1=np.array([1]), side2=np.array([2]),
                               side3=np.array([3]), side4=np.array([4]))
    lat_sides = mock.MagicMock(side1=np.array([1]), side2=np.array([2]),
                               side3=np.array([3]), side4=np.array([4]))
    geo_def = mock.MagicMock()
    geo_def.get_boundary_lonlats.return_value = lon_sides, lat_sides
    lon_b, lat_b = get_border_lonlats(geo_def)
    assert np.all(lon_b == np.array([1, 2, 3, 4]))
    assert np.all(lat_b == np.array([1, 2, 3, 4]))


@mock.patch('pyresample.gradient.Polygon')
@mock.patch('pyresample.gradient.get_border_lonlats')
def test_get_polygon(get_border_lonlats, Polygon):
    """Test polygon creation."""
    from pyresample.gradient import get_polygon

    # Valid polygon
    get_border_lonlats.return_value = (1, 2)
    geo_def = mock.MagicMock()
    prj = mock.MagicMock()
    x_borders = [0, 0, 1, 1]
    y_borders = [0, 1, 1, 0]
    boundary = [(0, 0), (0, 1), (1, 1), (1, 0)]
    prj.return_value = (x_borders, y_borders)
    poly = mock.MagicMock(area=2.0)
    Polygon.return_value = poly
    res = get_polygon(prj, geo_def)
    get_border_lonlats.assert_called_with(geo_def)
    prj.assert_called_with(1, 2)
    Polygon.assert_called_with(boundary)
    assert res is poly

    # Some border points are invalid, those should have been removed
    x_borders = [np.inf, 0, 0, 0, 1, np.nan, 2]
    y_borders = [-1, 0, np.nan, 1, 1, np.nan, -1]
    boundary = [(0, 0), (0, 1), (1, 1), (2, -1)]
    prj.return_value = (x_borders, y_borders)
    res = get_polygon(prj, geo_def)
    Polygon.assert_called_with(boundary)
    assert res is poly

    # Polygon area is NaN
    poly.area = np.nan
    res = get_polygon(prj, geo_def)
    assert res is None

    # Polygon area is 0.0
    poly.area = 0.0
    res = get_polygon(prj, geo_def)
    assert res is None


@mock.patch('pyresample.gradient.one_step_gradient_search')
def test_gradient_resample_data(one_step_gradient_search):
    """Test that one_step_gradient_search() is called with proper array shapes."""
    from pyresample.gradient import _gradient_resample_data

    ndim_3 = np.zeros((3, 3, 4))
    ndim_2a = np.zeros((3, 4))
    ndim_2b = np.zeros((8, 10))

    # One of the source arrays has wrong shape
    try:
        _ = _gradient_resample_data(ndim_3, ndim_2a, ndim_2b, ndim_2a, ndim_2a,
                                    ndim_2a, ndim_2a, ndim_2b, ndim_2b)
        raise IndexError
    except AssertionError:
        pass
    one_step_gradient_search.assert_not_called()

    # Data array has wrong shape
    try:
        _ = _gradient_resample_data(ndim_2a, ndim_2a, ndim_2a, ndim_2a, ndim_2a,
                                    ndim_2a, ndim_2a, ndim_2b, ndim_2b)
        raise IndexError
    except AssertionError:
        pass
    one_step_gradient_search.assert_not_called()

    # The destination x and y arrays have different shapes
    try:
        _ = _gradient_resample_data(ndim_3, ndim_2a, ndim_2a, ndim_2a, ndim_2a,
                                    ndim_2a, ndim_2a, ndim_2b, ndim_2a)
        raise IndexError
    except AssertionError:
        pass
    one_step_gradient_search.assert_not_called()

    # Correct shapes are given
    _ = _gradient_resample_data(ndim_3, ndim_2a, ndim_2a, ndim_2a, ndim_2a,
                                ndim_2a, ndim_2a, ndim_2b, ndim_2b)
    one_step_gradient_search.assert_called_once()


@mock.patch('pyresample.gradient.dask.delayed')
@mock.patch('pyresample.gradient._concatenate_chunks')
@mock.patch('pyresample.gradient.da')
def test_parallel_gradient_search(dask_da, _concatenate_chunks, delayed):
    """Test calling parallel_gradient_search()."""
    from pyresample.gradient import parallel_gradient_search

    def mock_cc(chunks):
        """Return the input."""
        return chunks

    _concatenate_chunks.side_effect = mock_cc

    # Mismatch in number of bands raises ValueError
    data = [np.zeros((1, 5, 5)), np.zeros((2, 5, 5))]
    try:
        parallel_gradient_search(data, None, None, None, None,
                                 None, None, None, None, None, None)
        raise
    except ValueError:
        pass

    data = [np.zeros((1, 5, 4)), np.ones((1, 5, 4)), None, None]
    src_x, src_y = [1, 2, 3, 4], [4, 5, 6, 4]
    # dst_x is used to check the target area shape, so needs "valid"
    # data.  The last values shouldn't matter as data[-2:] are None
    # and should be skipped.
    dst_x = [np.zeros((5, 5)), np.zeros((5, 5)), 'foo', 'bar']
    dst_y = [1, 2, 3, 4]
    src_gradient_xl, src_gradient_xp = [1, 2, None, None], [1, 2, None, None]
    src_gradient_yl, src_gradient_yp = [1, 2, None, None], [1, 2, None, None]
    # Destination slices are used only for padding, so the first two
    # None values shouldn't raise errors
    dst_slices = [None, None, [1, 2, 1, 3], [1, 3, 1, 4]]
    # The first two chunks have the same target location, same for the two last
    dst_mosaic_locations = [(0, 0), (0, 0), (0, 1), (0, 1)]

    res = parallel_gradient_search(data, src_x, src_y, dst_x, dst_y,
                                   src_gradient_xl, src_gradient_xp,
                                   src_gradient_yl, src_gradient_yp,
                                   dst_mosaic_locations, dst_slices,
                                   method='foo')
    assert len(res[(0, 0)]) == 2
    # The second padding shouldn't be in the chunks[(0, 1)] list
    assert len(res[(0, 1)]) == 1
    _concatenate_chunks.assert_called_with(res)
    # Two padding arrays
    assert dask_da.full.call_count == 2
    assert mock.call((1, 1, 2), np.nan) in dask_da.full.mock_calls
    assert mock.call((1, 2, 3), np.nan) in dask_da.full.mock_calls
    # Two resample calls
    assert dask_da.from_delayed.call_count == 2
    # The _gradient_resample_data() function has been delayed twice
    assert '_gradient_resample_data' in str(delayed.mock_calls[0])
    assert '_gradient_resample_data' in str(delayed.mock_calls[2])
    assert str(mock.call()(data[0],
                           src_x[0], src_y[0],
                           src_gradient_xl[0], src_gradient_xp[0],
                           src_gradient_yl[0], src_gradient_yp[0],
                           dst_x[0], dst_y[0],
                           method='foo')) == str(delayed.mock_calls[1])
    assert str(mock.call()(data[1],
                           src_x[1], src_y[1],
                           src_gradient_xl[1], src_gradient_xp[1],
                           src_gradient_yl[1], src_gradient_yp[1],
                           dst_x[1], dst_y[1],
                           method='foo')) == str(delayed.mock_calls[3])


def test_concatenate_chunks():
    """Test chunk concatenation for correct results."""
    from pyresample.gradient import _concatenate_chunks

    # 1-band image
    chunks = {(0, 0): [np.ones((1, 5, 4)), np.zeros((1, 5, 4))],
              (1, 0): [np.zeros((1, 5, 2))],
              (1, 1): [np.full((1, 3, 2), 0.5)],
              (0, 1): [np.full((1, 3, 4), -1)]}
    res = _concatenate_chunks(chunks).compute(scheduler='single-threaded')
    assert np.all(res[0, :5, :4] == 1.0)
    assert np.all(res[0, :5, 4:] == 0.0)
    assert np.all(res[0, 5:, :4] == -1.0)
    assert np.all(res[0, 5:, 4:] == 0.5)
    assert res.shape == (1, 8, 6)

    # 3-band image
    chunks = {(0, 0): [np.ones((3, 5, 4)), np.zeros((3, 5, 4))],
              (1, 0): [np.zeros((3, 5, 2))],
              (1, 1): [np.full((3, 3, 2), 0.5)],
              (0, 1): [np.full((3, 3, 4), -1)]}
    res = _concatenate_chunks(chunks).compute(scheduler='single-threaded')
    assert np.all(res[:, :5, :4] == 1.0)
    assert np.all(res[:, :5, 4:] == 0.0)
    assert np.all(res[:, 5:, :4] == -1.0)
    assert np.all(res[:, 5:, 4:] == 0.5)
    assert res.shape == (3, 8, 6)


@mock.patch('pyresample.gradient.da')
def test_concatenate_chunks_stack_calls(dask_da):
    """Test that stacking is called the correct times in chunk concatenation."""
    from pyresample.gradient import _concatenate_chunks

    chunks = {(0, 0): [np.ones((1, 5, 4)), np.zeros((1, 5, 4))],
              (1, 0): [np.zeros((1, 5, 2))],
              (1, 1): [np.full((1, 3, 2), 0.5)],
              (0, 1): [np.full((1, 3, 4), -1)]}
    _ = _concatenate_chunks(chunks)
    dask_da.stack.assert_called_once_with(chunks[(0, 0)], axis=-1)
    dask_da.nanmax.assert_called_once()
<<<<<<< HEAD
    assert 'axis=2' in str(dask_da.concatenate.mock_calls[-2])
    assert 'squeeze' in str(dask_da.concatenate.mock_calls[-1])


class TestGradientCython():
    """Test the core gradient features."""

    def setup(self):
        """Set up the test case."""
        self.src_x, self.src_y = np.meshgrid(range(10), range(10))

        self.xl, self.xp = np.gradient(self.src_x)
        self.yl, self.yp = np.gradient(self.src_y)

        self.dst_x = np.array([[1.5, 1.99999, 2.7],
                               [1.6, 2.0, 2.8],
                               [1.7, 2.3, 2.9]]) + 5

        self.dst_y = np.array([[1.1, 1.3, 1.5],
                               [2.1, 2.3, 2.5],
                               [2.8, 2.9, 3.0]]) + 5

    def test_index_search_works(self):
        """Test that index search works."""
        from pyresample.gradient._gradient_search import one_step_gradient_indices
        res_x, res_y = one_step_gradient_indices(self.src_x.astype(float),
                                                 self.src_y.astype(float),
                                                 self.xl, self.xp, self.yl, self.yp,
                                                 self.dst_x, self.dst_y)
        np.testing.assert_allclose(res_x, self.dst_x)
        np.testing.assert_allclose(res_y, self.dst_y)

    def test_index_search_with_data_requested_outside_bottom_right_boundary(self):
        """Test index search with data requested outside bottom right boundary."""
        from pyresample.gradient._gradient_search import one_step_gradient_indices
        self.dst_x += 2
        self.dst_y += 2
        expected_x = np.full([3, 3], np.nan)
        expected_x[0, 0] = 8.5
        expected_x[0, 1] = 8.99999
        expected_y = np.full([3, 3], np.nan)
        expected_y[0, 0] = 8.1
        expected_y[0, 1] = 8.3
        res_x, res_y = one_step_gradient_indices(self.src_x.astype(float),
                                                 self.src_y.astype(float),
                                                 self.xl, self.xp, self.yl, self.yp,
                                                 self.dst_x, self.dst_y)
        np.testing.assert_allclose(res_x, expected_x)
        np.testing.assert_allclose(res_y, expected_y)

    def test_index_search_with_data_requested_outside_top_left_boundary(self):
        """Test index search with data requested outside top left boundary."""
        from pyresample.gradient._gradient_search import one_step_gradient_indices
        self.dst_x -= 7
        self.dst_y -= 7
        expected_x = np.copy(self.dst_x)
        expected_x[:, 0] = np.nan
        expected_x[0, :] = np.nan
        expected_y = np.copy(self.dst_y)
        expected_y[0, :] = np.nan
        expected_y[:, 0] = np.nan
        res_x, res_y = one_step_gradient_indices(self.src_x.astype(float),
                                                 self.src_y.astype(float),
                                                 self.xl, self.xp, self.yl, self.yp,
                                                 self.dst_x, self.dst_y)
        np.testing.assert_allclose(res_x, expected_x)
        np.testing.assert_allclose(res_y, expected_y)
=======
    assert 'axis=2' in str(dask_da.concatenate.mock_calls[-1])
>>>>>>> 19282899
<|MERGE_RESOLUTION|>--- conflicted
+++ resolved
@@ -791,9 +791,7 @@
     _ = _concatenate_chunks(chunks)
     dask_da.stack.assert_called_once_with(chunks[(0, 0)], axis=-1)
     dask_da.nanmax.assert_called_once()
-<<<<<<< HEAD
-    assert 'axis=2' in str(dask_da.concatenate.mock_calls[-2])
-    assert 'squeeze' in str(dask_da.concatenate.mock_calls[-1])
+    assert 'axis=2' in str(dask_da.concatenate.mock_calls[-1])
 
 
 class TestGradientCython():
@@ -858,7 +856,4 @@
                                                  self.xl, self.xp, self.yl, self.yp,
                                                  self.dst_x, self.dst_y)
         np.testing.assert_allclose(res_x, expected_x)
-        np.testing.assert_allclose(res_y, expected_y)
-=======
-    assert 'axis=2' in str(dask_da.concatenate.mock_calls[-1])
->>>>>>> 19282899
+        np.testing.assert_allclose(res_y, expected_y)