--- conflicted
+++ resolved
@@ -465,7 +465,6 @@
         elif lons.ndim > 2:
             raise ValueError('Only 1 and 2 dimensional swaths are allowed')
 
-<<<<<<< HEAD
     def get_lonlats_dask(self, blocksize=1000, dtype=None):
         """Get the lon lats as a single dask array."""
         import dask.array as da
@@ -473,7 +472,7 @@
         lons = da.from_array(lons, chunks=blocksize * lons.ndim)
         lats = da.from_array(lats, chunks=blocksize * lons.ndim)
         return da.stack((lons, lats), axis=-1)
-=======
+
     def _compute_omerc_parameters(self, ellipsoid):
         """Compute the oblique mercator projection bouding box parameters."""
         lines, cols = self.lons.shape
@@ -634,7 +633,6 @@
         return AreaDefinition(self.area_id, self.description, None,
                               self.proj_dict, self.x_size, self.y_size,
                               self.area_extent)
->>>>>>> 3f98ae60
 
 
 class AreaDefinition(BaseDefinition):
