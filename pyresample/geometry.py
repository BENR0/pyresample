--- conflicted
+++ resolved
@@ -1277,20 +1277,9 @@
         dtype = dtype or self.dtype
         target_x, target_y = self.get_proj_coords_dask(chunks, dtype)
 
-<<<<<<< HEAD
-        target_proj = Proj(**self.proj_dict)
-
-        def invproj(data1, data2):
-            return np.dstack(target_proj(data1, data2, inverse=True))
-
-        res = map_blocks(invproj, target_x, target_y,
-                         chunks=(target_x.chunks[0], target_x.chunks[1], 2),
-                         new_axis=[2])
-=======
         res = map_blocks(invproj, target_x, target_y,
                          chunks=(target_x.chunks[0], target_x.chunks[1], 2),
                          new_axis=[2], proj_dict=self.proj_dict)
->>>>>>> 251014ac
 
         return res[:, :, 0], res[:, :, 1]
 
