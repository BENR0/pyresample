#!/usr/bin/env python
# -*- coding: utf-8 -*-
# pyresample, Resampling of remote sensing image data in python
#
# Copyright (C) 2010-2016
#
# Authors:
#    Esben S. Nielsen
#    Thomas Lavergne
#    Adam Dybbroe
#
# This program is free software: you can redistribute it and/or modify it under
# the terms of the GNU Lesser General Public License as published by the Free
# Software Foundation, either version 3 of the License, or (at your option) any
# later version.
#
# This program is distributed in the hope that it will be useful, but WITHOUT
# ANY WARRANTY; without even the implied warranty of MERCHANTABILITY or FITNESS
# FOR A PARTICULAR PURPOSE.  See the GNU Lesser General Public License for more
# details.
#
# You should have received a copy of the GNU Lesser General Public License
# along with this program.  If not, see <http://www.gnu.org/licenses/>.

"""Classes for geometry operations"""

import hashlib
import warnings
from collections import OrderedDict
from logging import getLogger

import numpy as np
import yaml
from pyproj import Geod, transform

from pyresample import CHUNK_SIZE
from pyresample._spatial_mp import Cartesian, Cartesian_MP, Proj, Proj_MP
from pyresample.boundary import AreaDefBoundary, Boundary, SimpleBoundary
from pyresample.utils import proj4_str_to_dict, proj4_dict_to_str, convert_proj_floats
from pyresample.area_config import create_area_def

try:
    from xarray import DataArray
except ImportError:
    DataArray = np.ndarray

try:
    from pyproj import CRS
except ImportError:
    CRS = None

logger = getLogger(__name__)


class DimensionError(ValueError):
    pass


class IncompatibleAreas(ValueError):
    """Error when the areas to combine are not compatible."""


class BaseDefinition(object):
    """Base class for geometry definitions.

    .. versionchanged:: 1.8.0

        `BaseDefinition` no longer checks the validity of the provided
        longitude and latitude coordinates to improve performance. Longitude
        arrays are expected to be between -180 and 180 degrees, latitude -90
        to 90 degrees. Use :func:`~pyresample.utils.check_and_wrap` to preprocess
        your arrays.

    """

    def __init__(self, lons=None, lats=None, nprocs=1):
        if type(lons) != type(lats):
            raise TypeError('lons and lats must be of same type')
        elif lons is not None:
            if not isinstance(lons, (np.ndarray, DataArray)):
                lons = np.asanyarray(lons)
                lats = np.asanyarray(lats)
            if lons.shape != lats.shape:
                raise ValueError('lons and lats must have same shape')

        self.nprocs = nprocs
        self.lats = lats
        self.lons = lons
        self.ndim = None
        self.cartesian_coords = None
        self.hash = None

    def __getitem__(self, key):
        """Slice a 2D geographic definition."""
        y_slice, x_slice = key
        return self.__class__(
            lons=self.lons[y_slice, x_slice],
            lats=self.lats[y_slice, x_slice],
            nprocs=self.nprocs
        )

    def __hash__(self):
        """Compute the hash of this object."""
        if self.hash is None:
            self.hash = int(self.update_hash().hexdigest(), 16)
        return self.hash

    def __eq__(self, other):
        """Test for approximate equality"""
        if self is other:
            return True
        if other.lons is None or other.lats is None:
            other_lons, other_lats = other.get_lonlats()
        else:
            other_lons = other.lons
            other_lats = other.lats

        if self.lons is None or self.lats is None:
            self_lons, self_lats = self.get_lonlats()
        else:
            self_lons = self.lons
            self_lats = self.lats

        if self_lons is other_lons and self_lats is other_lats:
            return True
        if isinstance(self_lons, DataArray) and np.ndarray is not DataArray:
            self_lons = self_lons.data
            self_lats = self_lats.data
        if isinstance(other_lons, DataArray) and np.ndarray is not DataArray:
            other_lons = other_lons.data
            other_lats = other_lats.data
        try:
            from dask.array import allclose
        except ImportError:
            from numpy import allclose
        try:
            return (allclose(self_lons, other_lons, atol=1e-6, rtol=5e-9, equal_nan=True) and
                    allclose(self_lats, other_lats, atol=1e-6, rtol=5e-9, equal_nan=True))
        except (AttributeError, ValueError):
            return False

    def __ne__(self, other):
        """Test for approximate equality"""

        return not self.__eq__(other)

    def get_area_extent_for_subset(self, row_LR, col_LR, row_UL, col_UL):
        """Calculate extent for a subdomain of this area

        Rows are counted from upper left to lower left and columns are
        counted from upper left to upper right.

        Args:
            row_LR (int): row of the lower right pixel
            col_LR (int): col of the lower right pixel
            row_UL (int): row of the upper left pixel
            col_UL (int): col of the upper left pixel

        Returns:
            area_extent (tuple):
                Area extent (LL_x, LL_y, UR_x, UR_y) of the subset

        Author:
            Ulrich Hamann

        """

        (a, b) = self.get_proj_coords(data_slice=(row_LR, col_LR))
        a = a - 0.5 * self.pixel_size_x
        b = b - 0.5 * self.pixel_size_y
        (c, d) = self.get_proj_coords(data_slice=(row_UL, col_UL))
        c = c + 0.5 * self.pixel_size_x
        d = d + 0.5 * self.pixel_size_y

        return a, b, c, d

    def get_lonlat(self, row, col):
        """Retrieve lon and lat of single pixel

        Parameters
        ----------
        row : int
        col : int

        Returns
        -------
        (lon, lat) : tuple of floats
        """

        if self.ndim != 2:
            raise DimensionError(('operation undefined '
                                  'for %sD geometry ') % self.ndim)
        elif self.lons is None or self.lats is None:
            raise ValueError('lon/lat values are not defined')
        return self.lons[row, col], self.lats[row, col]

    def get_lonlats(self, data_slice=None, chunks=None, **kwargs):
        """Get longitude and latitude arrays representing this geometry.

        Returns
        -------
        (lon, lat) : tuple of numpy arrays
            If `chunks` is provided then the arrays will be dask arrays
            with the provided chunk size. If `chunks` is not provided then
            the returned arrays are the same as the internal data types
            of this geometry object (numpy or dask).

        """
        lons = self.lons
        lats = self.lats
        if lons is None or lats is None:
            raise ValueError('lon/lat values are not defined')
        elif DataArray is not np.ndarray and isinstance(lons, DataArray):
            # lons/lats are xarray DataArray objects, use numpy/dask array underneath
            lons = lons.data
            lats = lats.data

        if chunks is not None:
            import dask.array as da
            if isinstance(lons, da.Array):
                # rechunk to this specific chunk size
                lons = lons.rechunk(chunks)
                lats = lats.rechunk(chunks)
            elif not isinstance(lons, da.Array):
                # convert numpy array to dask array
                lons = da.from_array(np.asanyarray(lons), chunks=chunks)
                lats = da.from_array(np.asanyarray(lats), chunks=chunks)
        if data_slice is not None:
            lons, lats = lons[data_slice], lats[data_slice]
        return lons, lats

    def get_lonlats_dask(self, chunks=None):
        """Get the lon lats as a single dask array."""
        warnings.warn("'get_lonlats_dask' is deprecated, please use "
                      "'get_lonlats' with the 'chunks' keyword argument specified.", DeprecationWarning)
        if chunks is None:
            chunks = CHUNK_SIZE  # FUTURE: Use a global config object instead
        return self.get_lonlats(chunks=chunks)

    def get_boundary_lonlats(self):
        """Return Boundary objects."""
        s1_lon, s1_lat = self.get_lonlats(data_slice=(0, slice(None)))
        s2_lon, s2_lat = self.get_lonlats(data_slice=(slice(None), -1))
        s3_lon, s3_lat = self.get_lonlats(data_slice=(-1, slice(None, None, -1)))
        s4_lon, s4_lat = self.get_lonlats(data_slice=(slice(None, None, -1), 0))
        return (SimpleBoundary(s1_lon.squeeze(), s2_lon.squeeze(), s3_lon.squeeze(), s4_lon.squeeze()),
                SimpleBoundary(s1_lat.squeeze(), s2_lat.squeeze(), s3_lat.squeeze(), s4_lat.squeeze()))

    def get_bbox_lonlats(self):
        """Returns the bounding box lons and lats"""

        s1_lon, s1_lat = self.get_lonlats(data_slice=(0, slice(None)))
        s2_lon, s2_lat = self.get_lonlats(data_slice=(slice(None), -1))
        s3_lon, s3_lat = self.get_lonlats(data_slice=(-1, slice(None, None, -1)))
        s4_lon, s4_lat = self.get_lonlats(data_slice=(slice(None, None, -1), 0))
        return zip(*[(s1_lon.squeeze(), s1_lat.squeeze()),
                     (s2_lon.squeeze(), s2_lat.squeeze()),
                     (s3_lon.squeeze(), s3_lat.squeeze()),
                     (s4_lon.squeeze(), s4_lat.squeeze())])

    def get_cartesian_coords(self, nprocs=None, data_slice=None, cache=False):
        """Retrieve cartesian coordinates of geometry definition

        Parameters
        ----------
        nprocs : int, optional
            Number of processor cores to be used.
            Defaults to the nprocs set when instantiating object
        data_slice : slice object, optional
            Calculate only cartesian coordnates for the defined slice
        cache : bool, optional
            Store result the result. Requires data_slice to be None

        Returns
        -------
        cartesian_coords : numpy array
        """
        if cache:
            warnings.warn("'cache' keyword argument will be removed in the "
                          "future and data will not be cached.", PendingDeprecationWarning)

        if self.cartesian_coords is None:
            # Coordinates are not cached
            if nprocs is None:
                nprocs = self.nprocs

            if data_slice is None:
                # Use full slice
                data_slice = slice(None)

            lons, lats = self.get_lonlats(nprocs=nprocs, data_slice=data_slice)

            if nprocs > 1:
                cartesian = Cartesian_MP(nprocs)
            else:
                cartesian = Cartesian()

            cartesian_coords = cartesian.transform_lonlats(np.ravel(lons), np.ravel(lats))
            if isinstance(lons, np.ndarray) and lons.ndim > 1:
                # Reshape to correct shape
                cartesian_coords = cartesian_coords.reshape(lons.shape[0], lons.shape[1], 3)

            if cache and data_slice is None:
                self.cartesian_coords = cartesian_coords
        else:
            # Coordinates are cached
            if data_slice is None:
                cartesian_coords = self.cartesian_coords
            else:
                cartesian_coords = self.cartesian_coords[data_slice]

        return cartesian_coords

    @property
    def corners(self):
        """Returns the corners of the current area.
        """
        from pyresample.spherical_geometry import Coordinate
        return [Coordinate(*self.get_lonlat(0, 0)),
                Coordinate(*self.get_lonlat(0, -1)),
                Coordinate(*self.get_lonlat(-1, -1)),
                Coordinate(*self.get_lonlat(-1, 0))]

    def __contains__(self, point):
        """Is a point inside the 4 corners of the current area? This uses
        great circle arcs as area boundaries.
        """
        from pyresample.spherical_geometry import point_inside, Coordinate
        corners = self.corners

        if isinstance(point, tuple):
            return point_inside(Coordinate(*point), corners)
        else:
            return point_inside(point, corners)

    def overlaps(self, other):
        """Tests if the current area overlaps the *other* area. This is based
        solely on the corners of areas, assuming the boundaries to be great
        circles.

        Parameters
        ----------
        other : object
            Instance of subclass of BaseDefinition

        Returns
        -------
        overlaps : bool
        """

        from pyresample.spherical_geometry import Arc

        self_corners = self.corners

        other_corners = other.corners

        for i in self_corners:
            if i in other:
                return True
        for i in other_corners:
            if i in self:
                return True

        self_arc1 = Arc(self_corners[0], self_corners[1])
        self_arc2 = Arc(self_corners[1], self_corners[2])
        self_arc3 = Arc(self_corners[2], self_corners[3])
        self_arc4 = Arc(self_corners[3], self_corners[0])

        other_arc1 = Arc(other_corners[0], other_corners[1])
        other_arc2 = Arc(other_corners[1], other_corners[2])
        other_arc3 = Arc(other_corners[2], other_corners[3])
        other_arc4 = Arc(other_corners[3], other_corners[0])

        for i in (self_arc1, self_arc2, self_arc3, self_arc4):
            for j in (other_arc1, other_arc2, other_arc3, other_arc4):
                if i.intersects(j):
                    return True
        return False

    def get_area(self):
        """Get the area of the convex area defined by the corners of the current
        area.
        """
        from pyresample.spherical_geometry import get_polygon_area

        return get_polygon_area(self.corners)

    def intersection(self, other):
        """Returns the corners of the intersection polygon of the current area
        with *other*.

        Parameters
        ----------
        other : object
            Instance of subclass of BaseDefinition

        Returns
        -------
        (corner1, corner2, corner3, corner4) : tuple of points
        """
        from pyresample.spherical_geometry import intersection_polygon
        return intersection_polygon(self.corners, other.corners)

    def overlap_rate(self, other):
        """Get how much the current area overlaps an *other* area.

        Parameters
        ----------
        other : object
            Instance of subclass of BaseDefinition

        Returns
        -------
        overlap_rate : float
        """

        from pyresample.spherical_geometry import get_polygon_area
        other_area = other.get_area()
        inter_area = get_polygon_area(self.intersection(other))
        return inter_area / other_area

    def get_area_slices(self, area_to_cover):
        """Compute the slice to read based on an `area_to_cover`."""
        raise NotImplementedError


class CoordinateDefinition(BaseDefinition):
    """Base class for geometry definitions defined by lons and lats only"""

    def __init__(self, lons, lats, nprocs=1):
        if not isinstance(lons, (np.ndarray, DataArray)):
            lons = np.asanyarray(lons)
            lats = np.asanyarray(lats)
        super(CoordinateDefinition, self).__init__(lons, lats, nprocs)
        if lons.shape == lats.shape and lons.dtype == lats.dtype:
            self.shape = lons.shape
            self.size = lons.size
            self.ndim = lons.ndim
            self.dtype = lons.dtype
        else:
            raise ValueError(('%s must be created with either '
                              'lon/lats of the same shape with same dtype') %
                             self.__class__.__name__)

    def concatenate(self, other):
        if self.ndim != other.ndim:
            raise DimensionError(('Unable to concatenate %sD and %sD '
                                  'geometries') % (self.ndim, other.ndim))
        klass = _get_highest_level_class(self, other)
        lons = np.concatenate((self.lons, other.lons))
        lats = np.concatenate((self.lats, other.lats))
        nprocs = min(self.nprocs, other.nprocs)
        return klass(lons, lats, nprocs=nprocs)

    def append(self, other):
        if self.ndim != other.ndim:
            raise DimensionError(('Unable to append %sD and %sD '
                                  'geometries') % (self.ndim, other.ndim))
        self.lons = np.concatenate((self.lons, other.lons))
        self.lats = np.concatenate((self.lats, other.lats))
        self.shape = self.lons.shape
        self.size = self.lons.size

    def __str__(self):
        # Rely on numpy's object printing
        return ('Shape: %s\nLons: %s\nLats: %s') % (str(self.shape),
                                                    str(self.lons),
                                                    str(self.lats))


class GridDefinition(CoordinateDefinition):
    """Grid defined by lons and lats

    Parameters
    ----------
    lons : numpy array
    lats : numpy array
    nprocs : int, optional
        Number of processor cores to be used for calculations.

    Attributes
    ----------
    shape : tuple
        Grid shape as (rows, cols)
    size : int
        Number of elements in grid
    lons : object
        Grid lons
    lats : object
        Grid lats
    cartesian_coords : object
        Grid cartesian coordinates
    """

    def __init__(self, lons, lats, nprocs=1):
        super(GridDefinition, self).__init__(lons, lats, nprocs)
        if lons.shape != lats.shape:
            raise ValueError('lon and lat grid must have same shape')
        elif lons.ndim != 2:
            raise ValueError('2 dimensional lon lat grid expected')


def get_array_hashable(arr):
    """Compute a hashable form of the array `arr`.

    Works with numpy arrays, dask.array.Array, and xarray.DataArray.
    """
    # look for precomputed value
    if isinstance(arr, DataArray) and np.ndarray is not DataArray:
        return arr.attrs.get('hash', get_array_hashable(arr.data))
    else:
        try:
            return arr.name.encode('utf-8')  # dask array
        except AttributeError:
            return np.asarray(arr).view(np.uint8)  # np array


class SwathDefinition(CoordinateDefinition):
    """Swath defined by lons and lats.

    Parameters
    ----------
    lons : numpy array
    lats : numpy array
    nprocs : int, optional
        Number of processor cores to be used for calculations.

    Attributes
    ----------
    shape : tuple
        Swath shape
    size : int
        Number of elements in swath
    ndims : int
        Swath dimensions
    lons : object
        Swath lons
    lats : object
        Swath lats
    cartesian_coords : object
        Swath cartesian coordinates

    """

    def __init__(self, lons, lats, nprocs=1):
        if not isinstance(lons, (np.ndarray, DataArray)):
            lons = np.asanyarray(lons)
            lats = np.asanyarray(lats)
        super(SwathDefinition, self).__init__(lons, lats, nprocs)
        if lons.shape != lats.shape:
            raise ValueError('lon and lat arrays must have same shape')
        elif lons.ndim > 2:
            raise ValueError('Only 1 and 2 dimensional swaths are allowed')

    def copy(self):
        """Copy the current swath."""
        return SwathDefinition(self.lons, self.lats)

    @staticmethod
    def _do_transform(src, dst, lons, lats, alt):
        """Helper for 'aggregate' method."""
        x, y, z = transform(src, dst, lons, lats, alt)
        return np.dstack((x, y, z))

    def aggregate(self, **dims):
        """Aggregate the current swath definition by averaging.

        For example, averaging over 2x2 windows:
        `sd.aggregate(x=2, y=2)`
        """
        import pyproj
        import dask.array as da

        geocent = pyproj.Proj(proj='geocent')
        latlong = pyproj.Proj(proj='latlong')
        res = da.map_blocks(self._do_transform, latlong, geocent,
                            self.lons.data, self.lats.data,
                            da.zeros_like(self.lons.data), new_axis=[2],
                            chunks=(self.lons.chunks[0], self.lons.chunks[1], 3))
        res = DataArray(res, dims=['y', 'x', 'coord'], coords=self.lons.coords)
        res = res.coarsen(**dims).mean()
        lonlatalt = da.map_blocks(self._do_transform, geocent, latlong,
                                  res[:, :, 0].data, res[:, :, 1].data,
                                  res[:, :, 2].data, new_axis=[2],
                                  chunks=res.data.chunks)
        lons = DataArray(lonlatalt[:, :, 0], dims=self.lons.dims,
                         coords=res.coords, attrs=self.lons.attrs.copy())
        lats = DataArray(lonlatalt[:, :, 1], dims=self.lons.dims,
                         coords=res.coords, attrs=self.lons.attrs.copy())
        try:
            resolution = lons.attrs['resolution'] / ((dims.get('x', 1) + dims.get('y', 1)) / 2)
            lons.attrs['resolution'] = resolution
            lats.attrs['resolution'] = resolution
        except KeyError:
            pass
        return SwathDefinition(lons, lats)

    def __hash__(self):
        """Compute the hash of this object."""
        if self.hash is None:
            self.hash = int(self.update_hash().hexdigest(), 16)
        return self.hash

    def update_hash(self, the_hash=None):
        if the_hash is None:
            the_hash = hashlib.sha1()
        the_hash.update(get_array_hashable(self.lons))
        the_hash.update(get_array_hashable(self.lats))
        try:
            if self.lons.mask is not np.bool_(False):
                the_hash.update(get_array_hashable(self.lons.mask))
        except AttributeError:
            pass
        return the_hash

    def _compute_omerc_parameters(self, ellipsoid):
        """Compute the oblique mercator projection bouding box parameters."""
        lines, cols = self.lons.shape
        lon1, lon2 = np.asanyarray(self.lons[[0, -1], int(cols / 2)])
        lat1, lat, lat2 = np.asanyarray(
            self.lats[[0, int(lines / 2), -1], int(cols / 2)])
        if any(np.isnan((lon1, lon2, lat1, lat, lat2))):
            thelons = self.lons[:, int(cols / 2)]
            thelons = thelons.where(thelons.notnull(), drop=True)
            thelats = self.lats[:, int(cols / 2)]
            thelats = thelats.where(thelats.notnull(), drop=True)
            lon1, lon2 = np.asanyarray(thelons[[0, -1]])
            lines = len(thelats)
            lat1, lat, lat2 = np.asanyarray(thelats[[0, int(lines / 2), -1]])

        proj_dict2points = {'proj': 'omerc', 'lat_0': lat, 'ellps': ellipsoid,
                            'lat_1': lat1, 'lon_1': lon1,
                            'lat_2': lat2, 'lon_2': lon2,
                            'no_rot': True
                            }

        # We need to compute alpha-based omerc for geotiff support
        lonc, lat0 = Proj(**proj_dict2points)(0, 0, inverse=True)
        az1, az2, dist = Geod(**proj_dict2points).inv(lonc, lat0, lon2, lat2)
        azimuth = az1
        az1, az2, dist = Geod(**proj_dict2points).inv(lonc, lat0, lon1, lat1)
        if abs(az1 - azimuth) > 1:
            if abs(az2 - azimuth) > 1:
                logger.warning("Can't find appropriate azimuth.")
            else:
                azimuth += az2
                azimuth /= 2
        else:
            azimuth += az1
            azimuth /= 2
        if abs(azimuth) > 90:
            azimuth = 180 + azimuth

        prj_params = {'proj': 'omerc', 'alpha': float(azimuth), 'lat_0': float(lat0), 'lonc': float(lonc),
                      'gamma': 0,
                      'ellps': ellipsoid}

        return prj_params

    def _compute_generic_parameters(self, projection, ellipsoid):
        """Compute the projection bb parameters for most projections."""
        lines, cols = self.lons.shape
        lat_0 = self.lats[int(lines / 2), int(cols / 2)]
        lon_0 = self.lons[int(lines / 2), int(cols / 2)]
        return {'proj': projection, 'ellps': ellipsoid,
                'lat_0': lat_0, 'lon_0': lon_0}

    def get_edge_lonlats(self):
        """Get the concatenated boundary of the current swath."""
        lons, lats = self.get_bbox_lonlats()
        blons = np.ma.concatenate(lons)
        blats = np.ma.concatenate(lats)
        return blons, blats

    def compute_bb_proj_params(self, proj_dict):
        projection = proj_dict['proj']
        ellipsoid = proj_dict.get('ellps', 'WGS84')
        if projection == 'omerc':
            return self._compute_omerc_parameters(ellipsoid)
        else:
            new_proj = self._compute_generic_parameters(projection, ellipsoid)
            new_proj.update(proj_dict)
            return new_proj

    def _compute_uniform_shape(self):
        """Compute the height and width of a domain to have uniform resolution across dimensions."""
        g = Geod(ellps='WGS84')
        leftlons = self.lons[:, 0]
        leftlons = leftlons.where(leftlons.notnull(), drop=True)
        rightlons = self.lons[:, -1]
        rightlons = rightlons.where(rightlons.notnull(), drop=True)
        middlelons = self.lons[:, int(self.lons.shape[1] / 2)]
        middlelons = middlelons.where(middlelons.notnull(), drop=True)
        leftlats = self.lats[:, 0]
        leftlats = leftlats.where(leftlats.notnull(), drop=True)
        rightlats = self.lats[:, -1]
        rightlats = rightlats.where(rightlats.notnull(), drop=True)
        middlelats = self.lats[:, int(self.lats.shape[1] / 2)]
        middlelats = middlelats.where(middlelats.notnull(), drop=True)

        az1, az2, width1 = g.inv(leftlons[0], leftlats[0], rightlons[0], rightlats[0])
        az1, az2, width2 = g.inv(leftlons[-1], leftlats[-1], rightlons[-1], rightlats[-1])
        az1, az2, height = g.inv(middlelons[0], middlelats[0], middlelons[-1], middlelats[-1])
        width = min(width1, width2)
        vresolution = height * 1.0 / self.lons.shape[0]
        hresolution = width * 1.0 / self.lons.shape[1]
        resolution = min(vresolution, hresolution)
        width = int(width * 1.1 / resolution)
        height = int(height * 1.1 / resolution)
        return height, width

    def compute_optimal_bb_area(self, proj_dict=None):
        """Compute the "best" bounding box area for this swath with `proj_dict`.

        By default, the projection is Oblique Mercator (`omerc` in proj.4), in
        which case the right projection angle `alpha` is computed from the
        swath centerline. For other projections, only the appropriate center of
        projection and area extents are computed.

        The height and width are computed so that the resolution is
        approximately the same across dimensions.
        """
        if proj_dict is None:
            proj_dict = {}
        projection = proj_dict.setdefault('proj', 'omerc')
        area_id = projection + '_otf'
        description = 'On-the-fly ' + projection + ' area'
        height, width = self._compute_uniform_shape()
        proj_dict = self.compute_bb_proj_params(proj_dict)

        area = DynamicAreaDefinition(area_id, description, proj_dict)
        lons, lats = self.get_edge_lonlats()
        return area.freeze((lons, lats), shape=(height, width))


class DynamicAreaDefinition(object):
    """An AreaDefintion containing just a subset of the needed parameters.

    The purpose of this class is to be able to adapt the area extent and shape
    of the area to a given set of longitudes and latitudes, such that e.g.
    polar satellite granules can be resampled optimaly to a give projection.
    """

    def __init__(self, area_id=None, description=None, projection=None,
                 width=None, height=None, area_extent=None,
                 resolution=None, optimize_projection=False, rotation=None):
        """Initialize the DynamicAreaDefinition.

        Attributes
        ----------
        area_id:
          The name of the area.
        description:
          The description of the area.
        projection:
          The dictionary or string of projection parameters. Doesn't have to
          be complete. If not complete, ``proj_info`` must be provided to
          ``freeze`` to "fill in" any missing parameters.
        width:
            x dimension in number of pixels, aka number of grid columns
        height:
            y dimension in number of pixels, aka number of grid rows
        shape:
            Corresponding array shape as (height, width)
        area_extent:
          The area extent of the area.
        pixel_size_x:
            Pixel width in projection units
        pixel_size_y:
            Pixel height in projection units
        resolution:
          Resolution of the resulting area as (pixel_size_x, pixel_size_y) or a scalar if pixel_size_x == pixel_size_y.
        optimize_projection:
          Whether the projection parameters have to be optimized.
        rotation:
          Rotation in degrees (negative is cw)

        """
        self.area_id = area_id
        self.description = description
        self.width = width
        self.height = height
        self.area_extent = area_extent
        self.optimize_projection = optimize_projection
        if isinstance(resolution, (int, float)):
            resolution = (resolution, resolution)
        self.resolution = resolution
        self.rotation = rotation
        self._projection = projection

        # check if non-dict projections are valid
        # dicts may be updated later
        if not isinstance(self._projection, dict):
            Proj(projection)

    def _get_proj_dict(self):
        projection = self._projection

        if CRS is not None:
            try:
                crs = CRS(projection)
            except RuntimeError:
                # could be incomplete dictionary
                return projection
            if hasattr(crs, 'to_dict'):
                # pyproj 2.2+
                proj_dict = crs.to_dict()
            else:
                proj_dict = proj4_str_to_dict(crs.to_proj4())
        else:
            if isinstance(projection, str):
                proj_dict = proj4_str_to_dict(projection)
            elif isinstance(projection, dict):
                proj_dict = projection.copy()
            else:
                raise TypeError('Wrong type for projection: {0}. Expected '
                                'dict or string.'.format(type(projection)))

        return proj_dict

    @property
    def shape(self):
        return self.height, self.width

    @property
    def pixel_size_x(self):
        if self.resolution is None:
            return None
        return self.resolution[0]

    @property
    def pixel_size_y(self):
        if self.resolution is None:
            return None
        return self.resolution[1]

    def compute_domain(self, corners, resolution=None, shape=None):
        """Compute shape and area_extent from corners and [shape or resolution] info.

        Corners represents the center of pixels, while area_extent represents the edge of pixels.

        Note that ``shape`` is (rows, columns) and ``resolution`` is
        (x_size, y_size); the dimensions are flipped.

        """
        if resolution is not None and shape is not None:
            raise ValueError("Both resolution and shape can't be provided.")
        elif resolution is None and shape is None:
            raise ValueError("Either resolution or shape must be provided.")

        if shape:
            height, width = shape
            x_resolution = (corners[2] - corners[0]) * 1.0 / (width - 1)
            y_resolution = (corners[3] - corners[1]) * 1.0 / (height - 1)
        else:
            if isinstance(resolution, (int, float)):
                resolution = (resolution, resolution)
            x_resolution, y_resolution = resolution
            width = int(np.rint((corners[2] - corners[0]) * 1.0
                                / x_resolution + 1))
            height = int(np.rint((corners[3] - corners[1]) * 1.0
                                 / y_resolution + 1))

        area_extent = (corners[0] - x_resolution / 2,
                       corners[1] - y_resolution / 2,
                       corners[2] + x_resolution / 2,
                       corners[3] + y_resolution / 2)
        return area_extent, width, height

    def freeze(self, lonslats=None, resolution=None, shape=None, proj_info=None):
        """Create an AreaDefinition from this area with help of some extra info.

        Parameters
        ----------
        lonlats : SwathDefinition or tuple
          The geographical coordinates to contain in the resulting area.
          A tuple should be ``(lons, lats)``.
        resolution:
          the resolution of the resulting area.
        shape:
          the shape of the resulting area.
        proj_info:
          complementing parameters to the projection info.

        Resolution and shape parameters are ignored if the instance is created
        with the `optimize_projection` flag set to True.
        """
        proj_dict = self._get_proj_dict()
        projection = self._projection
        if proj_info is not None:
            # this is now our complete projection information
            proj_dict.update(proj_info)
            projection = proj_dict

        if self.optimize_projection:
            return lonslats.compute_optimal_bb_area(proj_dict)
        if resolution is None:
            resolution = self.resolution
        if shape is None:
            shape = self.shape
        height, width = shape
        shape = None if None in shape else shape
        area_extent = self.area_extent
        if not area_extent or not width or not height:
            proj4 = Proj(proj_dict)
            try:
                lons, lats = lonslats
            except (TypeError, ValueError):
                lons, lats = lonslats.get_lonlats()
            xarr, yarr = proj4(np.asarray(lons), np.asarray(lats))
            xarr[xarr > 9e29] = np.nan
            yarr[yarr > 9e29] = np.nan
            corners = [np.nanmin(xarr), np.nanmin(yarr),
                       np.nanmax(xarr), np.nanmax(yarr)]
            area_extent, width, height = self.compute_domain(corners, resolution, shape)
        return AreaDefinition(self.area_id, self.description, '',
                              projection, width, height,
                              area_extent, self.rotation)


def invproj(data_x, data_y, proj_dict):
    """Perform inverse projection."""
    # XXX: does pyproj copy arrays? What can we do so it doesn't?
    target_proj = Proj(**proj_dict)
    return np.dstack(target_proj(data_x, data_y, inverse=True))


class AreaDefinition(BaseDefinition):
    """Holds definition of an area.

    Parameters
    ----------
    area_id : str
        Identifier for the area
    description : str
        Human-readable description of the area
    proj_id : str
        ID of projection
    projection: dict or str
        Dictionary or string of Proj.4 parameters
    width : int
        x dimension in number of pixels, aka number of grid columns
    height : int
        y dimension in number of pixels, aka number of grid rows
    rotation: float
        rotation in degrees (negative is cw)
    area_extent : list
        Area extent as a list (lower_left_x, lower_left_y, upper_right_x, upper_right_y)
    nprocs : int, optional
        Number of processor cores to be used for certain calculations

    Attributes
    ----------
    area_id : str
        Identifier for the area
    description : str
        Human-readable description of the area
    proj_id : str
        ID of projection
    projection : dict or str
        Dictionary or string with Proj.4 parameters
    width : int
        x dimension in number of pixels, aka number of grid columns
    height : int
        y dimension in number of pixels, aka number of grid rows
    rotation: float
        rotation in degrees (negative is cw)
    shape : tuple
        Corresponding array shape as (height, width)
    size : int
        Number of points in grid
    area_extent : tuple
        Area extent as a tuple (lower_left_x, lower_left_y, upper_right_x, upper_right_y)
    area_extent_ll : tuple
        Area extent in lons lats as a tuple (lower_left_lon, lower_left_lat, upper_right_lon, upper_right_lat)
    pixel_size_x : float
        Pixel width in projection units
    pixel_size_y : float
        Pixel height in projection units
    resolution : tuple
      the resolution of the resulting area as (pixel_size_x, pixel_size_y).
    upper_left_extent : tuple
        Coordinates (x, y) of upper left corner of upper left pixel in projection units
    pixel_upper_left : tuple
        Coordinates (x, y) of center of upper left pixel in projection units
    pixel_offset_x : float
        x offset between projection center and upper left corner of upper
        left pixel in units of pixels.
    pixel_offset_y : float
        y offset between projection center and upper left corner of upper
        left pixel in units of pixels..
    proj_str : str
        Projection defined as Proj.4 string
    cartesian_coords : object
        Grid cartesian coordinates
    projection_x_coords : object
        Grid projection x coordinate
    projection_y_coords : object
        Grid projection y coordinate

    """

    def __init__(self, area_id, description, proj_id, projection, width, height,
                 area_extent, rotation=None, nprocs=1, lons=None, lats=None,
                 dtype=np.float64):
        super(AreaDefinition, self).__init__(lons, lats, nprocs)
        self.area_id = area_id
        self.description = description
        self.proj_id = proj_id
        self.width = int(width)
        self.height = int(height)
        self.crop_offset = (0, 0)
        try:
            self.rotation = float(rotation)
        except TypeError:
            self.rotation = 0
        if lons is not None:
            if lons.shape != self.shape:
                raise ValueError('Shape of lon lat grid must match '
                                 'area definition')
        self.size = height * width
        self.ndim = 2
        self.pixel_size_x = (area_extent[2] - area_extent[0]) / float(width)
        self.pixel_size_y = (area_extent[3] - area_extent[1]) / float(height)
        self.area_extent = tuple(area_extent)
        if CRS is not None:
            self.crs = CRS(projection)
            self._proj_dict = None
        else:
            if isinstance(projection, str):
                proj_dict = proj4_str_to_dict(projection)
            elif isinstance(projection, dict):
                # use the float-converted dict to pass to Proj
                projection = convert_proj_floats(projection.items())
                proj_dict = projection
            else:
                raise TypeError('Wrong type for projection: {0}. Expected dict or string.'.format(type(projection)))
            self._proj_dict = proj_dict

        # Calculate area_extent in lon lat
        proj = Proj(projection)
        corner_lons, corner_lats = proj((area_extent[0], area_extent[2]),
                                        (area_extent[1], area_extent[3]),
                                        inverse=True)
        self.area_extent_ll = (corner_lons[0], corner_lats[0],
                               corner_lons[1], corner_lats[1])

        # Calculate projection coordinates of extent of upper left pixel
        self.upper_left_extent = (float(area_extent[0]), float(area_extent[3]))
        self.pixel_upper_left = (float(area_extent[0]) + float(self.pixel_size_x) / 2,
                                 float(area_extent[3]) - float(self.pixel_size_y) / 2)

        # Pixel_offset defines the distance to projection center from origin
        # (UL) of image in units of pixels.
        self.pixel_offset_x = -self.area_extent[0] / self.pixel_size_x
        self.pixel_offset_y = self.area_extent[3] / self.pixel_size_y

        self._projection_x_coords = None
        self._projection_y_coords = None

        self.dtype = dtype

    @property
    def proj_dict(self):
        if self._proj_dict is None and hasattr(self, 'crs'):
            if hasattr(self.crs, 'to_dict'):
                # pyproj 2.2+
                self._proj_dict = self.crs.to_dict()
            else:
                self._proj_dict = proj4_str_to_dict(self.crs.to_proj4())
        return self._proj_dict

    def copy(self, **override_kwargs):
        """Make a copy of the current area.

        This replaces the current values with anything in *override_kwargs*.
        """
        kwargs = {'area_id': self.area_id,
                  'description': self.description,
                  'proj_id': self.proj_id,
                  'projection': self.proj_dict,
                  'width': self.width,
                  'height': self.height,
                  'area_extent': self.area_extent,
                  'rotation': self.rotation}
        kwargs.update(override_kwargs)
        return AreaDefinition(**kwargs)

    def aggregate(self, **dims):
        """Return an aggregated version of the area."""
        width = int(self.width / dims.get('x', 1))
        height = int(self.height / dims.get('y', 1))
        return self.copy(height=height, width=width)

    @property
    def shape(self):
        return self.height, self.width

    @property
    def resolution(self):
        return self.pixel_size_x, self.pixel_size_y

    @property
    def name(self):
        warnings.warn("'name' is deprecated, use 'description' instead.", PendingDeprecationWarning)
        return self.description

    @property
    def x_size(self):
        warnings.warn("'x_size' is deprecated, use 'width' instead.", PendingDeprecationWarning)
        return self.width

    @property
    def y_size(self):
        warnings.warn("'y_size' is deprecated, use 'height' instead.", PendingDeprecationWarning)
        return self.height

    @classmethod
    def from_extent(cls, area_id, projection, shape, area_extent, units=None, **kwargs):
        """Creates an AreaDefinition object from area_extent and shape.

        Parameters
        ----------
        area_id : str
            ID of area
        projection : dict or str
            Projection parameters as a proj4_dict or proj4_string
        shape : list
            Number of pixels in the y and x direction (height, width)
        area_extent : list
            Area extent as a list (lower_left_x, lower_left_y, upper_right_x, upper_right_y)
        units : str, optional
            Units that provided arguments should be interpreted as. This can be
            one of 'deg', 'degrees', 'meters', 'metres', and any
            parameter supported by the
            `cs2cs -lu <https://proj4.org/apps/cs2cs.html#cmdoption-cs2cs-lu>`_
            command. Units are determined in the following priority:

            1. units expressed with each variable through a DataArray's attrs attribute.
            2. units passed to ``units``
            3. units used in ``projection``
            4. meters

        description : str, optional
            Description/name of area. Defaults to area_id
        proj_id : str, optional
            ID of projection
        rotation: float, optional
            rotation in degrees (negative is cw)
        nprocs : int, optional
            Number of processor cores to be used
        lons : numpy array, optional
            Grid lons
        lats : numpy array, optional
            Grid lats

        Returns
        -------
        AreaDefinition : AreaDefinition
        """
        return create_area_def(area_id, projection, shape=shape, area_extent=area_extent, units=units, **kwargs)

    @classmethod
    def from_circle(cls, area_id, projection, center, radius, shape=None, resolution=None, units=None, **kwargs):
        """Creates an AreaDefinition object from center, radius, and shape or from center, radius, and resolution.

        Parameters
        ----------
        area_id : str
            ID of area
        projection : dict or str
            Projection parameters as a proj4_dict or proj4_string
        center : list
            Center of projection (x, y)
        radius : list or float
            Length from the center to the edges of the projection (dx, dy)
        shape : list, optional
            Number of pixels in the y and x direction (height, width)
        resolution : list or float, optional
            Size of pixels: (dx, dy)
        units : str, optional
            Units that provided arguments should be interpreted as. This can be
            one of 'deg', 'degrees', 'meters', 'metres', and any
            parameter supported by the
            `cs2cs -lu <https://proj4.org/apps/cs2cs.html#cmdoption-cs2cs-lu>`_
            command. Units are determined in the following priority:

            1. units expressed with each variable through a DataArray's attrs attribute.
            2. units passed to ``units``
            3. units used in ``projection``
            4. meters

        description : str, optional
            Description/name of area. Defaults to area_id
        proj_id : str, optional
            ID of projection
        rotation: float, optional
            rotation in degrees (negative is cw)
        nprocs : int, optional
            Number of processor cores to be used
        lons : numpy array, optional
            Grid lons
        lats : numpy array, optional
            Grid lats
        optimize_projection:
            Whether the projection parameters have to be optimized for a DynamicAreaDefinition.

        Returns
        -------
        AreaDefinition or DynamicAreaDefinition : AreaDefinition or DynamicAreaDefinition
            If shape or resolution are provided, an AreaDefinition object is returned.
            Else a DynamicAreaDefinition object is returned

        Notes
        -----
        * ``resolution`` and ``radius`` can be specified with one value if dx == dy
        """
        return create_area_def(area_id, projection, shape=shape, center=center, radius=radius,
                               resolution=resolution, units=units, **kwargs)

    @classmethod
    def from_area_of_interest(cls, area_id, projection, shape, center, resolution, units=None, **kwargs):
        """Creates an AreaDefinition object from center, resolution, and shape.

        Parameters
        ----------
        area_id : str
            ID of area
        projection : dict or str
            Projection parameters as a proj4_dict or proj4_string
        shape : list
            Number of pixels in the y and x direction (height, width)
        center : list
            Center of projection (x, y)
        resolution : list or float
            Size of pixels: (dx, dy). Can be specified with one value if dx == dy
        units : str, optional
            Units that provided arguments should be interpreted as. This can be
            one of 'deg', 'degrees', 'meters', 'metres', and any
            parameter supported by the
            `cs2cs -lu <https://proj4.org/apps/cs2cs.html#cmdoption-cs2cs-lu>`_
            command. Units are determined in the following priority:

            1. units expressed with each variable through a DataArray's attrs attribute.
            2. units passed to ``units``
            3. units used in ``projection``
            4. meters

        description : str, optional
            Description/name of area. Defaults to area_id
        proj_id : str, optional
            ID of projection
        rotation: float, optional
            rotation in degrees (negative is cw)
        nprocs : int, optional
            Number of processor cores to be used
        lons : numpy array, optional
            Grid lons
        lats : numpy array, optional
            Grid lats

        Returns
        -------
        AreaDefinition : AreaDefinition
        """
        return create_area_def(area_id, projection, shape=shape, center=center,
                               resolution=resolution, units=units, **kwargs)

    @classmethod
    def from_ul_corner(cls, area_id, projection, shape, upper_left_extent, resolution, units=None, **kwargs):
        """Creates an AreaDefinition object from upper_left_extent, resolution, and shape.

        Parameters
        ----------
        area_id : str
            ID of area
        projection : dict or str
            Projection parameters as a proj4_dict or proj4_string
        shape : list
            Number of pixels in the y and x direction (height, width)
        upper_left_extent : list
            Upper left corner of upper left pixel (x, y)
        resolution : list or float
            Size of pixels in **meters**: (dx, dy). Can be specified with one value if dx == dy
        units : str, optional
            Units that provided arguments should be interpreted as. This can be
            one of 'deg', 'degrees', 'meters', 'metres', and any
            parameter supported by the
            `cs2cs -lu <https://proj4.org/apps/cs2cs.html#cmdoption-cs2cs-lu>`_
            command. Units are determined in the following priority:

            1. units expressed with each variable through a DataArray's attrs attribute.
            2. units passed to ``units``
            3. units used in ``projection``
            4. meters

        description : str, optional
            Description/name of area. Defaults to area_id
        proj_id : str, optional
            ID of projection
        rotation: float, optional
            rotation in degrees (negative is cw)
        nprocs : int, optional
            Number of processor cores to be used
        lons : numpy array, optional
            Grid lons
        lats : numpy array, optional
            Grid lats

        Returns
        -------
        AreaDefinition : AreaDefinition
        """
        return create_area_def(area_id, projection, shape=shape, upper_left_extent=upper_left_extent,
                               resolution=resolution, units=units, **kwargs)

    def __hash__(self):
        """Compute the hash of this object."""
        if self.hash is None:
            self.hash = int(self.update_hash().hexdigest(), 16)
        return self.hash

    @property
    def proj_str(self):
        return proj4_dict_to_str(self.proj_dict, sort=True)

    def __str__(self):
        # We need a sorted dictionary for a unique hash of str(self)
        proj_dict = self.proj_dict
        proj_str = ('{' +
                    ', '.join(["'%s': '%s'" % (str(k), str(proj_dict[k]))
                               for k in sorted(proj_dict.keys())]) +
                    '}')
        if not self.proj_id:
            third_line = ""
        else:
            third_line = "Projection ID: {0}\n".format(self.proj_id)
        return ('Area ID: {0}\nDescription: {1}\n{2}'
                'Projection: {3}\nNumber of columns: {4}\nNumber of rows: {5}\n'
                'Area extent: {6}').format(self.area_id, self.description, third_line,
                                           proj_str, self.width, self.height,
                                           tuple(round(x, 4) for x in self.area_extent))

    __repr__ = __str__

    def to_cartopy_crs(self):
        from pyresample._cartopy import from_proj
        bounds = (self.area_extent[0],
                  self.area_extent[2],
                  self.area_extent[1],
                  self.area_extent[3])
<<<<<<< HEAD
        if hasattr(self, 'crs') and self.crs.to_epsg() is not None:
            proj_params = "EPSG:{}".format(self.crs.to_epsg())
        else:
            proj_params = self.proj_str
        crs = from_proj(proj_params, bounds=bounds)
=======
        if Proj(self.proj_dict).is_latlong():
            # Convert area extent from degrees to radians
            bounds = np.deg2rad(bounds)
        crs = from_proj(self.proj_str, bounds=bounds)
>>>>>>> 9b1f029a
        return crs

    def create_areas_def(self):
        """Generate YAML formatted representation of this area."""
        if hasattr(self, 'crs') and self.crs.to_epsg() is not None:
            proj_dict = {'EPSG': self.crs.to_epsg()}
        else:
            proj_dict = self.proj_dict
            # pyproj 2.0+ adds a '+type=crs' parameter
            proj_dict.pop('type', None)

        res = OrderedDict(description=self.description,
                          projection=OrderedDict(proj_dict),
                          shape=OrderedDict([('height', self.height), ('width', self.width)]))
        units = res['projection'].pop('units', None)
        extent = OrderedDict([('lower_left_xy', list(self.area_extent[:2])),
                              ('upper_right_xy', list(self.area_extent[2:]))])
        if units is not None:
            extent['units'] = units
        res['area_extent'] = extent

        return ordered_dump(OrderedDict([(self.area_id, res)]))

    def create_areas_def_legacy(self):
        proj_dict = self.proj_dict
        proj_str = ','.join(["%s=%s" % (str(k), str(proj_dict[k]))
                             for k in sorted(proj_dict.keys())])

        fmt = "REGION: {name} {{\n"
        fmt += "\tNAME:\t{name}\n"
        fmt += "\tPCS_ID:\t{area_id}\n"
        fmt += "\tPCS_DEF:\t{proj_str}\n"
        fmt += "\tXSIZE:\t{x_size}\n"
        fmt += "\tYSIZE:\t{y_size}\n"
        # fmt += "\tROTATION:\t{rotation}\n"
        fmt += "\tAREA_EXTENT: {area_extent}\n}};\n"
        area_def_str = fmt.format(name=self.description, area_id=self.area_id,
                                  proj_str=proj_str, x_size=self.width,
                                  y_size=self.height,
                                  area_extent=self.area_extent)
        return area_def_str

    def __eq__(self, other):
        """Test for equality"""

        try:
            return ((self.proj_str == other.proj_str) and
                    (self.shape == other.shape) and
                    (np.allclose(self.area_extent, other.area_extent)))
        except AttributeError:
            return super(AreaDefinition, self).__eq__(other)

    def __ne__(self, other):
        """Test for equality"""

        return not self.__eq__(other)

    def update_hash(self, the_hash=None):
        """Update a hash, or return a new one if needed."""
        if the_hash is None:
            the_hash = hashlib.sha1()
        the_hash.update(self.proj_str.encode('utf-8'))
        the_hash.update(np.array(self.shape))
        the_hash.update(np.array(self.area_extent))
        return the_hash

    def colrow2lonlat(self, cols, rows):
        """
        Return longitudes and latitudes for the given image columns
        and rows. Both scalars and arrays are supported.
        To be used with scarse data points instead of slices
        (see get_lonlats).
        """
        p = Proj(self.proj_str)
        x = self.projection_x_coords
        y = self.projection_y_coords
        return p(y[y.size - cols], x[x.size - rows], inverse=True)

    def lonlat2colrow(self, lons, lats):
        """
        Return image columns and rows for the given longitudes
        and latitudes. Both scalars and arrays are supported.
        Same as get_xy_from_lonlat, renamed for convenience.
        """
        return self.get_xy_from_lonlat(lons, lats)

    def get_xy_from_lonlat(self, lon, lat):
        """Retrieve closest x and y coordinates (column, row indices) for the
        specified geolocation (lon,lat) if inside area. If lon,lat is a point a
        ValueError is raised if the return point is outside the area domain. If
        lon,lat is a tuple of sequences of longitudes and latitudes, a tuple of
        masked arrays are returned.

        :Input:

        lon : point or sequence (list or array) of longitudes
        lat : point or sequence (list or array) of latitudes

        :Returns:

        (x, y) : tuple of integer points/arrays
        """

        if isinstance(lon, list):
            lon = np.array(lon)
        if isinstance(lat, list):
            lat = np.array(lat)

        if ((isinstance(lon, np.ndarray) and
             not isinstance(lat, np.ndarray)) or (not isinstance(lon, np.ndarray) and isinstance(lat, np.ndarray))):
            raise ValueError("Both lon and lat needs to be of " +
                             "the same type and have the same dimensions!")

        if isinstance(lon, np.ndarray) and isinstance(lat, np.ndarray):
            if lon.shape != lat.shape:
                raise ValueError("lon and lat is not of the same shape!")

        pobj = Proj(self.proj_str)
        xm_, ym_ = pobj(lon, lat)

        return self.get_xy_from_proj_coords(xm_, ym_)

    def get_xy_from_proj_coords(self, xm, ym):
        """Find closest grid cell index for a specified projection coordinate.

        If xm, ym is a tuple of sequences of projection coordinates, a tuple
        of masked arrays are returned.

        Args:
            xm (list or array): point or sequence of x-coordinates in
                                 meters (map projection)
            ym (list or array): point or sequence of y-coordinates in
                                 meters (map projection)

        Returns:
            x, y : column and row grid cell indexes as 2 scalars or arrays

        Raises:
            ValueError: if the return point is outside the area domain

        """

        if isinstance(xm, list):
            xm = np.array(xm)
        if isinstance(ym, list):
            ym = np.array(ym)

        if ((isinstance(xm, np.ndarray) and
             not isinstance(ym, np.ndarray)) or (not isinstance(xm, np.ndarray) and isinstance(ym, np.ndarray))):
            raise ValueError("Both projection coordinates xm and ym needs to be of " +
                             "the same type and have the same dimensions!")

        if isinstance(xm, np.ndarray) and isinstance(ym, np.ndarray):
            if xm.shape != ym.shape:
                raise ValueError(
                    "projection coordinates xm and ym is not of the same shape!")

        upl_x = self.area_extent[0]
        upl_y = self.area_extent[3]
        xscale = (self.area_extent[2] -
                  self.area_extent[0]) / float(self.width)
        # because rows direction is the opposite of y's
        yscale = (self.area_extent[1] -
                  self.area_extent[3]) / float(self.height)

        x__ = (xm - upl_x) / xscale
        y__ = (ym - upl_y) / yscale

        if isinstance(x__, np.ndarray) and isinstance(y__, np.ndarray):
            mask = (((x__ < 0) | (x__ >= self.width)) |
                    ((y__ < 0) | (y__ >= self.height)))
            return (np.ma.masked_array(x__.astype('int'), mask=mask,
                                       fill_value=-1, copy=False),
                    np.ma.masked_array(y__.astype('int'), mask=mask,
                                       fill_value=-1, copy=False))
        else:
            if ((x__ < 0 or x__ >= self.width) or
                    (y__ < 0 or y__ >= self.height)):
                raise ValueError('Point outside area:( %f %f)' % (x__, y__))
            return int(x__), int(y__)

    def get_lonlat(self, row, col):
        """Retrieves lon and lat values of single point in area grid

        Parameters
        ----------
        row : int
        col : int

        Returns
        -------
        (lon, lat) : tuple of floats
        """

        lon, lat = self.get_lonlats(nprocs=None, data_slice=(row, col))
        return np.asscalar(lon), np.asscalar(lat)

    @staticmethod
    def _do_rotation(xspan, yspan, rot_deg=0):
        """Helper method to apply a rotation factor to a matrix of points."""
        if hasattr(xspan, 'chunks'):
            # we were given dask arrays, use dask functions
            import dask.array as numpy
        else:
            numpy = np
        rot_rad = numpy.radians(rot_deg)
        rot_mat = numpy.array([[np.cos(rot_rad),  np.sin(rot_rad)], [-np.sin(rot_rad), np.cos(rot_rad)]])
        x, y = numpy.meshgrid(xspan, yspan)
        return numpy.einsum('ji, mni -> jmn', rot_mat, numpy.dstack([x, y]))

    def get_proj_vectors_dask(self, chunks=None, dtype=None):
        warnings.warn("'get_proj_vectors_dask' is deprecated, please use "
                      "'get_proj_vectors' with the 'chunks' keyword argument specified.", DeprecationWarning)
        if chunks is None:
            chunks = CHUNK_SIZE  # FUTURE: Use a global config object instead
        return self.get_proj_vectors(dtype=dtype, chunks=chunks)

    def _get_proj_vectors(self, dtype=None, check_rotation=True, chunks=None):
        """Helper for getting 1D projection coordinates."""
        x_kwargs = {}
        y_kwargs = {}

        if chunks is not None and not isinstance(chunks, int):
            y_chunks = chunks[0]
            x_chunks = chunks[1]
        else:
            y_chunks = x_chunks = chunks

        if x_chunks is not None or y_chunks is not None:
            # use dask functions instead of numpy
            from dask.array import arange
            x_kwargs = {'chunks': x_chunks}
            y_kwargs = {'chunks': y_chunks}
        else:
            arange = np.arange
        if check_rotation and self.rotation != 0:
            warnings.warn("Projection vectors will not be accurate because rotation is not 0", RuntimeWarning)
        if dtype is None:
            dtype = self.dtype
        x_kwargs['dtype'] = dtype
        y_kwargs['dtype'] = dtype

        target_x = arange(self.width, **x_kwargs) * self.pixel_size_x + self.pixel_upper_left[0]
        target_y = arange(self.height, **y_kwargs) * -self.pixel_size_y + self.pixel_upper_left[1]
        return target_x, target_y

    def get_proj_vectors(self, dtype=None, chunks=None):
        """Calculate 1D projection coordinates for the X and Y dimension.

        Parameters
        ----------
        dtype : numpy.dtype
            Numpy data type for the returned arrays
        chunks : int or tuple
            Return dask arrays with the chunk size specified. If this is a
            tuple then the first element is the Y array's chunk size and the
            second is the X array's chunk size.

        Returns
        -------
        tuple: (X, Y) where X and Y are 1-dimensional numpy arrays

        The data type of the returned arrays can be controlled with the
        `dtype` keyword argument. If `chunks` is provided then dask arrays
        are returned instead.

        """
        return self._get_proj_vectors(dtype=dtype, chunks=chunks)

    def get_proj_coords_dask(self, chunks=None, dtype=None):
        warnings.warn("'get_proj_coords_dask' is deprecated, please use "
                      "'get_proj_coords' with the 'chunks' keyword argument specified.", DeprecationWarning)
        if chunks is None:
            chunks = CHUNK_SIZE  # FUTURE: Use a global config object instead
        return self.get_proj_coords(chunks=chunks, dtype=dtype)

    def get_proj_coords(self, data_slice=None, dtype=None, chunks=None):
        """Get projection coordinates of grid.

        Parameters
        ----------
        data_slice : slice object, optional
            Calculate only coordinates for specified slice
        dtype : numpy.dtype, optional
            Data type of the returned arrays
        chunks: int or tuple, optional
            Create dask arrays and use this chunk size

        Returns
        -------
        (target_x, target_y) : tuple of numpy arrays
            Grids of area x- and y-coordinates in projection units

        .. versionchanged:: 1.11.0

            Removed 'cache' keyword argument and add 'chunks' for creating
            dask arrays.

        """
        target_x, target_y = self._get_proj_vectors(dtype=dtype, check_rotation=False, chunks=chunks)
        if data_slice is not None and isinstance(data_slice, slice):
            target_y = target_y[data_slice]
        elif data_slice is not None:
            target_y = target_y[data_slice[0]]
            target_x = target_x[data_slice[1]]

        if self.rotation != 0:
            res = self._do_rotation(target_x, target_y, self.rotation)
            target_x, target_y = res[0, :, :], res[1, :, :]
        elif chunks is not None:
            import dask.array as da
            target_x, target_y = da.meshgrid(target_x, target_y)
        else:
            target_x, target_y = np.meshgrid(target_x, target_y)

        return target_x, target_y

    @property
    def projection_x_coords(self):
        if self.rotation != 0:
            # rotation is only supported in 'get_proj_coords' right now
            return self.get_proj_coords(data_slice=(0, slice(None)))[0].squeeze()
        return self.get_proj_vectors()[0]

    @property
    def projection_y_coords(self):
        if self.rotation != 0:
            # rotation is only supported in 'get_proj_coords' right now
            return self.get_proj_coords(data_slice=(slice(None), 0))[1].squeeze()
        return self.get_proj_vectors()[1]

    @property
    def outer_boundary_corners(self):
        """Return the lon,lat of the outer edges of the corner points."""
        from pyresample.spherical_geometry import Coordinate
        proj = Proj(**self.proj_dict)

        corner_lons, corner_lats = proj((self.area_extent[0], self.area_extent[2],
                                         self.area_extent[2], self.area_extent[0]),
                                        (self.area_extent[3], self.area_extent[3],
                                         self.area_extent[1], self.area_extent[1]),
                                        inverse=True)
        return [Coordinate(corner_lons[0], corner_lats[0]),
                Coordinate(corner_lons[1], corner_lats[1]),
                Coordinate(corner_lons[2], corner_lats[2]),
                Coordinate(corner_lons[3], corner_lats[3])]

    def get_lonlats_dask(self, chunks=None, dtype=None):
        warnings.warn("'get_lonlats_dask' is deprecated, please use "
                      "'get_lonlats' with the 'chunks' keyword argument specified.", DeprecationWarning)
        if chunks is None:
            chunks = CHUNK_SIZE  # FUTURE: Use a global config object instead
        return self.get_lonlats(chunks=chunks, dtype=dtype)

    def get_lonlats(self, nprocs=None, data_slice=None, cache=False, dtype=None, chunks=None):
        """Return lon and lat arrays of area.

        Parameters
        ----------
        nprocs : int, optional
            Number of processor cores to be used.
            Defaults to the nprocs set when instantiating object
        data_slice : slice object, optional
            Calculate only coordinates for specified slice
        cache : bool, optional
            Store result the result. Requires data_slice to be None
        dtype : numpy.dtype, optional
            Data type of the returned arrays
        chunks: int or tuple, optional
            Create dask arrays and use this chunk size

        Returns
        -------
        (lons, lats) : tuple of numpy arrays
            Grids of area lons and and lats
        """

        if cache:
            warnings.warn("'cache' keyword argument will be removed in the "
                          "future and data will not be cached.", PendingDeprecationWarning)
        if dtype is None:
            dtype = self.dtype

        if self.lons is not None:
            # Data is cache already
            lons = self.lons
            lats = self.lats
            if data_slice is not None:
                lons = lons[data_slice]
                lats = lats[data_slice]
            return lons, lats

        # Get X/Y coordinates for the whole area
        target_x, target_y = self.get_proj_coords(data_slice=data_slice, chunks=chunks, dtype=dtype)
        if nprocs is None and not hasattr(target_x, 'chunks'):
            nprocs = self.nprocs
        if nprocs is not None and hasattr(target_x, 'chunks'):
            # we let 'get_proj_coords' decide if dask arrays should be made
            # but if the user provided nprocs then this doesn't make sense
            raise ValueError("Can't specify 'nprocs' and 'chunks' at the same time")

        # Proj.4 definition of target area projection
        if hasattr(target_x, 'chunks'):
            # we are using dask arrays, map blocks to th
            from dask.array import map_blocks
            res = map_blocks(invproj, target_x, target_y,
                             chunks=(target_x.chunks[0], target_x.chunks[1], 2),
                             new_axis=[2], proj_dict=self.proj_dict)
            return res[:, :, 0], res[:, :, 1]

        if nprocs > 1:
            target_proj = Proj_MP(**self.proj_dict)
        else:
            target_proj = Proj(**self.proj_dict)

        # Get corresponding longitude and latitude values
        lons, lats = target_proj(target_x, target_y, inverse=True, nprocs=nprocs)
        lons = np.asanyarray(lons, dtype=dtype)
        lats = np.asanyarray(lats, dtype=dtype)

        if cache and data_slice is None:
            # Cache the result if requested
            self.lons = lons
            self.lats = lats

        return lons, lats

    @property
    def proj4_string(self):
        """Return projection definition as Proj.4 string."""
        warnings.warn("'proj4_string' is deprecated, please use 'proj_str' "
                      "instead.", DeprecationWarning)
        return proj4_dict_to_str(self.proj_dict)

    def get_area_slices(self, area_to_cover):
        """Compute the slice to read based on an `area_to_cover`."""
        if not isinstance(area_to_cover, AreaDefinition):
            raise NotImplementedError('Only AreaDefinitions can be used')

        # Intersection only required for two different projections
        if area_to_cover.proj_str == self.proj_str:
            logger.debug('Projections for data and slice areas are'
                         ' identical: %s',
                         area_to_cover.proj_dict.get('proj', area_to_cover.proj_dict.get('init')))
            # Get xy coordinates
            llx, lly, urx, ury = area_to_cover.area_extent
            x, y = self.get_xy_from_proj_coords([llx, urx], [lly, ury])

            xstart = 0 if x[0] is np.ma.masked else x[0]
            ystart = 0 if y[1] is np.ma.masked else y[1]
            xstop = self.width if x[1] is np.ma.masked else x[1] + 1
            ystop = self.height if y[0] is np.ma.masked else y[0] + 1

            return slice(xstart, xstop), slice(ystart, ystop)

        if self.proj_dict.get('proj') != 'geos':
            raise NotImplementedError("Source projection must be 'geos' if "
                                      "source/target projections are not "
                                      "equal.")

        data_boundary = Boundary(*get_geostationary_bounding_box(self))
        if area_to_cover.proj_dict.get('proj') == 'geos':
            area_boundary = Boundary(
                *get_geostationary_bounding_box(area_to_cover))
        else:
            area_boundary = AreaDefBoundary(area_to_cover, 100)

        intersection = data_boundary.contour_poly.intersection(
            area_boundary.contour_poly)
        if intersection is None:
            logger.debug('Cannot determine appropriate slicing.')
            raise NotImplementedError
        x, y = self.get_xy_from_lonlat(np.rad2deg(intersection.lon),
                                       np.rad2deg(intersection.lat))

        return (slice(np.ma.min(x), np.ma.max(x) + 1),
                slice(np.ma.min(y), np.ma.max(y) + 1))

    def crop_around(self, other_area):
        """Crop this area around `other_area`."""
        xslice, yslice = self.get_area_slices(other_area)
        return self[yslice, xslice]

    def __getitem__(self, key):
        """Apply slices to the area_extent and size of the area."""
        yslice, xslice = key
        # Get actual values, replace Nones
        yindices = yslice.indices(self.height)
        total_rows = int((yindices[1] - yindices[0]) / yindices[2])
        ystopactual = yindices[1] - (yindices[1] - 1) % yindices[2]
        xindices = xslice.indices(self.width)
        total_cols = int((xindices[1] - xindices[0]) / xindices[2])
        xstopactual = xindices[1] - (xindices[1] - 1) % xindices[2]
        yslice = slice(yindices[0], ystopactual, yindices[2])
        xslice = slice(xindices[0], xstopactual, xindices[2])

        new_area_extent = ((self.pixel_upper_left[0] + (xslice.start - 0.5) * self.pixel_size_x),
                           (self.pixel_upper_left[1] - (yslice.stop - 0.5) * self.pixel_size_y),
                           (self.pixel_upper_left[0] + (xslice.stop - 0.5) * self.pixel_size_x),
                           (self.pixel_upper_left[1] - (yslice.start - 0.5) * self.pixel_size_y))

        new_area = AreaDefinition(self.area_id, self.description,
                                  self.proj_id, self.proj_dict,
                                  total_cols,
                                  total_rows,
                                  new_area_extent)
        new_area.crop_offset = (self.crop_offset[0] + yslice.start,
                                self.crop_offset[1] + xslice.start)
        return new_area


def get_geostationary_angle_extent(geos_area):
    """Get the max earth (vs space) viewing angles in x and y."""

    # get some projection parameters
    req = geos_area.proj_dict['a'] / 1000
    rp = geos_area.proj_dict['b'] / 1000
    h = geos_area.proj_dict['h'] / 1000 + req

    # compute some constants
    aeq = 1 - req ** 2 / (h ** 2)
    ap_ = 1 - rp ** 2 / (h ** 2)

    # generate points around the north hemisphere in satellite projection
    # make it a bit smaller so that we stay inside the valid area
    xmax = np.arccos(np.sqrt(aeq))
    ymax = np.arccos(np.sqrt(ap_))
    return xmax, ymax


def get_geostationary_bounding_box(geos_area, nb_points=50):
    """Get the bbox in lon/lats of the valid pixels inside `geos_area`.

    Args:
      nb_points: Number of points on the polygon
    """
    xmax, ymax = get_geostationary_angle_extent(geos_area)

    # generate points around the north hemisphere in satellite projection
    # make it a bit smaller so that we stay inside the valid area
    x = np.cos(np.linspace(-np.pi, 0, int(nb_points / 2))) * (xmax - 0.0001)
    y = -np.sin(np.linspace(-np.pi, 0, int(nb_points / 2))) * (ymax - 0.0001)

    ll_x, ll_y, ur_x, ur_y = geos_area.area_extent

    x *= geos_area.proj_dict['h']
    y *= geos_area.proj_dict['h']

    x = np.clip(np.concatenate([x, x[::-1]]), min(ll_x, ur_x), max(ll_x, ur_x))
    y = np.clip(np.concatenate([y, -y]), min(ll_y, ur_y), max(ll_y, ur_y))

    return Proj(**geos_area.proj_dict)(x, y, inverse=True)


def combine_area_extents_vertical(area1, area2):
    """Combine the area extents of areas 1 and 2."""
    if (area1.area_extent[0] == area2.area_extent[0]
            and area1.area_extent[2] == area2.area_extent[2]):
        current_extent = list(area1.area_extent)
        if np.isclose(area1.area_extent[1], area2.area_extent[3]):
            current_extent[1] = area2.area_extent[1]
        elif np.isclose(area1.area_extent[3], area2.area_extent[1]):
            current_extent[3] = area2.area_extent[3]
        else:
            raise IncompatibleAreas(
                "Can't concatenate non-contiguous area definitions: "
                "{0} and {1}".format(area1, area2))
    else:
        raise IncompatibleAreas(
            "Can't concatenate area definitions with "
            "incompatible area extents: "
            "{0} and {1}".format(area1, area2))
    return current_extent


def concatenate_area_defs(area1, area2, axis=0):
    """Append *area2* to *area1* and return the results."""
    different_items = (set(area1.proj_dict.items()) ^
                       set(area2.proj_dict.items()))
    if axis == 0:
        same_size = area1.width == area2.width
    else:
        raise NotImplementedError('Only vertical contatenation is supported.')
    if different_items or not same_size:
        raise IncompatibleAreas("Can't concatenate area definitions with "
                                "different projections: "
                                "{0} and {1}".format(area1, area2))

    if axis == 0:
        area_extent = combine_area_extents_vertical(area1, area2)
        x_size = int(area1.width)
        y_size = int(area1.height + area2.height)
    else:
        raise NotImplementedError('Only vertical contatenation is supported.')
    return AreaDefinition(area1.area_id, area1.description, area1.proj_id,
                          area1.proj_dict, x_size, y_size,
                          area_extent)


class StackedAreaDefinition(BaseDefinition):
    """Definition based on muliple vertically stacked AreaDefinitions."""

    def __init__(self, *definitions, **kwargs):
        """Base this instance on *definitions*.

        *kwargs* used here are `nprocs` and `dtype` (see AreaDefinition).
        """
        nprocs = kwargs.get('nprocs', 1)
        super(StackedAreaDefinition, self).__init__(nprocs=nprocs)
        self.dtype = kwargs.get('dtype', np.float64)
        self.defs = []
        self.proj_dict = {}
        for definition in definitions:
            self.append(definition)

    @property
    def width(self):
        return self.defs[0].width

    @property
    def x_size(self):
        warnings.warn("'x_size' is deprecated, use 'width' instead.", PendingDeprecationWarning)
        return self.width

    @property
    def height(self):
        return sum(definition.height for definition in self.defs)

    @property
    def y_size(self):
        warnings.warn("'y_size' is deprecated, use 'height' instead.", PendingDeprecationWarning)
        return self.height

    @property
    def size(self):
        return self.height * self.width

    def append(self, definition):
        """Append another definition to the area."""
        if isinstance(definition, StackedAreaDefinition):
            for area in definition.defs:
                self.append(area)
            return
        if definition.height == 0:
            return
        if not self.defs:
            self.proj_dict = definition.proj_dict
        elif self.proj_dict != definition.proj_dict:
            raise NotImplementedError('Cannot append areas:'
                                      ' Proj.4 dict mismatch')
        try:
            self.defs[-1] = concatenate_area_defs(self.defs[-1], definition)
        except (IncompatibleAreas, IndexError):
            self.defs.append(definition)

    def get_lonlats(self, nprocs=None, data_slice=None, cache=False, dtype=None, chunks=None):
        """Return lon and lat arrays of the area."""

        if chunks is not None:
            from dask.array import vstack
        else:
            vstack = np.vstack

        llons = []
        llats = []
        try:
            row_slice, col_slice = data_slice
        except TypeError:
            row_slice = slice(0, self.height)
            col_slice = slice(0, self.width)
        offset = 0
        for definition in self.defs:
            local_row_slice = slice(max(row_slice.start - offset, 0),
                                    min(max(row_slice.stop - offset, 0), definition.height),
                                    row_slice.step)
            lons, lats = definition.get_lonlats(nprocs=nprocs, data_slice=(local_row_slice, col_slice),
                                                cache=cache, dtype=dtype, chunks=chunks)

            llons.append(lons)
            llats.append(lats)
            offset += lons.shape[0]

        self.lons = vstack(llons)
        self.lats = vstack(llats)

        return self.lons, self.lats

    def get_lonlats_dask(self, chunks=None, dtype=None):
        """"Return lon and lat dask arrays of the area."""
        warnings.warn("'get_lonlats_dask' is deprecated, please use "
                      "'get_lonlats' with the 'chunks' keyword argument specified.", DeprecationWarning)
        if chunks is None:
            chunks = CHUNK_SIZE  # FUTURE: Use a global config object instead
        return self.get_lonlats(chunks=chunks, dtype=dtype)

    def squeeze(self):
        """Generate a single AreaDefinition if possible."""
        if len(self.defs) == 1:
            return self.defs[0]
        else:
            return self

    @property
    def proj4_string(self):
        """Returns projection definition as Proj.4 string"""
        warnings.warn("'proj4_string' is deprecated, please use 'proj_str' "
                      "instead.", DeprecationWarning)
        return self.defs[0].proj_str

    @property
    def proj_str(self):
        """Returns projection definition as Proj.4 string"""
        return self.defs[0].proj_str

    def update_hash(self, the_hash=None):
        for areadef in self.defs:
            the_hash = areadef.update_hash(the_hash)
        return the_hash


def _get_slice(segments, shape):
    """Generator for segmenting a 1D or 2D array"""

    if not (1 <= len(shape) <= 2):
        raise ValueError('Cannot segment array of shape: %s' % str(shape))
    else:
        size = shape[0]
        slice_length = int(np.ceil(float(size) / segments))
        start_idx = 0
        end_idx = slice_length
        while start_idx < size:
            if len(shape) == 1:
                yield slice(start_idx, end_idx)
            else:
                yield (slice(start_idx, end_idx), slice(None))
            start_idx = end_idx
            end_idx = min(start_idx + slice_length, size)


def _flatten_cartesian_coords(cartesian_coords):
    """Flatten array to (n, 3) shape"""

    shape = cartesian_coords.shape
    if len(shape) > 2:
        cartesian_coords = cartesian_coords.reshape(shape[0] *
                                                    shape[1], 3)
    return cartesian_coords


def _get_highest_level_class(obj1, obj2):
    if (not issubclass(obj1.__class__, obj2.__class__) or
            not issubclass(obj2.__class__, obj1.__class__)):
        raise TypeError('No common superclass for %s and %s' %
                        (obj1.__class__, obj2.__class__))

    if obj1.__class__ == obj2.__class__:
        klass = obj1.__class__
    elif issubclass(obj1.__class__, obj2.__class__):
        klass = obj2.__class__
    else:
        klass = obj1.__class__
    return klass


def ordered_dump(data, stream=None, Dumper=yaml.Dumper, **kwds):
    class OrderedDumper(Dumper):
        pass

    def _dict_representer(dumper, data):
        return dumper.represent_mapping(
            yaml.resolver.BaseResolver.DEFAULT_MAPPING_TAG,
            data.items(), flow_style=False)

    OrderedDumper.add_representer(OrderedDict, _dict_representer)
    return yaml.dump(data, stream, OrderedDumper, **kwds)<|MERGE_RESOLUTION|>--- conflicted
+++ resolved
@@ -1349,18 +1349,14 @@
                   self.area_extent[2],
                   self.area_extent[1],
                   self.area_extent[3])
-<<<<<<< HEAD
         if hasattr(self, 'crs') and self.crs.to_epsg() is not None:
             proj_params = "EPSG:{}".format(self.crs.to_epsg())
         else:
             proj_params = self.proj_str
-        crs = from_proj(proj_params, bounds=bounds)
-=======
-        if Proj(self.proj_dict).is_latlong():
+        if Proj(proj_params).is_latlong():
             # Convert area extent from degrees to radians
             bounds = np.deg2rad(bounds)
-        crs = from_proj(self.proj_str, bounds=bounds)
->>>>>>> 9b1f029a
+        crs = from_proj(proj_params, bounds=bounds)
         return crs
 
     def create_areas_def(self):
