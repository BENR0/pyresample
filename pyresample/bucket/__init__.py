# pyresample, Resampling of remote sensing image data in python
#
# Copyright (C) 2019  Pyresample developers
#
# This program is free software: you can redistribute it and/or modify it under
# the terms of the GNU Lesser General Public License as published by the Free
# Software Foundation, either version 3 of the License, or (at your option) any
# later version.
#
# This program is distributed in the hope that it will be useful,
# but WITHOUT ANY WARRANTY; without even the implied warranty of
# MERCHANTABILITY or FITNESS FOR A PARTICULAR PURPOSE.  See the
# GNU Lesser General Public License for more details.
#
# You should have received a copy of the GNU Lesser General Public License along
# with this program.  If not, see <http://www.gnu.org/licenses/>.

"""Code for resampling using bucket resampling."""

<<<<<<< HEAD
import dask
=======
import logging

>>>>>>> 19282899
import dask.array as da
import numpy as np
import xarray as xr

from pyresample._spatial_mp import Proj

LOG = logging.getLogger(__name__)


class BucketResampler(object):
    """Bucket resampler.

    Bucket resampling is useful for calculating averages and hit-counts
    when aggregating data to coarser scale grids.

    Below are examples how to use the resampler.

    Read data using Satpy.  The resampling can also be done (apart from
    fractions) directly from Satpy, but this demonstrates the direct
    low-level usage.

    >>> from pyresample.bucket import BucketResampler
    >>> from satpy import Scene
    >>> from satpy.resample import get_area_def
    >>> fname = "hrpt_noaa19_20170519_1214_42635.l1b"
    >>> glbl = Scene(filenames=[fname])
    >>> glbl.load(['4'])
    >>> data = glbl['4']
    >>> lons, lats = data.area.get_lonlats()
    >>> target_area = get_area_def('euro4')

    Initialize the resampler

    >>> resampler = BucketResampler(target_area, lons, lats)

    Calculate the sum of all the data in each grid location:

    >>> sums = resampler.get_sum(data)

    Calculate how many values were collected at each grid location:

    >>> counts = resampler.get_count()

    The average can be calculated from the above two results, or directly
    using the helper method:

    >>> average = resampler.get_average(data)

    Calculate fractions of occurrences of different values in each grid
    location.  The data needs to be categorical (in integers), so
    we'll create some categorical data from the brightness temperature
    data that were read earlier.  The data are returned in a
    dictionary with the categories as keys.

    >>> data = da.where(data > 250, 1, 0)
    >>> fractions = resampler.get_fractions(data, categories=[0, 1])
    >>> import matplotlib.pyplot as plt
    >>> plt.imshow(fractions[0]); plt.show()
    """

    def __init__(self, target_area, source_lons, source_lats):
        self.target_area = target_area
        self.source_lons = source_lons
        self.source_lats = source_lats
        self.prj = Proj(self.target_area.proj_dict)
        self.x_idxs = None
        self.y_idxs = None
        self.idxs = None
        self._get_indices()
        self.counts = None

    def _get_proj_coordinates(self, lons, lats):
        """Calculate projection coordinates.

        Parameters
        ----------
        lons : Numpy or Dask array
            Longitude coordinates
        lats : Numpy or Dask array
            Latitude coordinates
        """
        proj_x, proj_y = self.prj(lons, lats)
        return np.stack((proj_x, proj_y))

    def _get_indices(self):
        """Calculate projection indices.

        Returns
        -------
        x_idxs : Dask array
            X indices of the target grid where the data are put
        y_idxs : Dask array
            Y indices of the target grid where the data are put
        """
        LOG.info("Determine bucket resampling indices")

        # Transform source lons/lats to target projection coordinates x/y
        lons = self.source_lons.ravel()
        lats = self.source_lats.ravel()
        result = da.map_blocks(self._get_proj_coordinates, lons, lats,
                               new_axis=0, chunks=(2,) + lons.chunks)
        proj_x = result[0, :]
        proj_y = result[1, :]

        # Calculate array indices. Orient so that 0-meridian is pointing down.
        adef = self.target_area
        x_res, y_res = adef.resolution
        x_idxs = da.floor((proj_x - adef.area_extent[0]) / x_res).astype(np.int64)
        y_idxs = da.floor((adef.area_extent[3] - proj_y) / y_res).astype(np.int64)

        # Get valid index locations
        mask = (x_idxs >= 0) & (x_idxs < adef.width) & (y_idxs >= 0) & (y_idxs < adef.height)
        self.y_idxs = da.where(mask, y_idxs, -1)
        self.x_idxs = da.where(mask, x_idxs, -1)

        # Convert X- and Y-indices to raveled indexing
        target_shape = self.target_area.shape
        self.idxs = self.y_idxs * target_shape[1] + self.x_idxs

    def get_sum(self, data, skipna=True):
        """Calculate sums for each bin with drop-in-a-bucket resampling.

        Parameters
        ----------
        data : Numpy or Dask array
            Data to be binned and summed.
        skipna : boolean (optional)
                If True, skips NaN values for the sum calculation
                (similarly to Numpy's `nansum`). Buckets containing only NaN are set to zero.
                If False, sets the bucket to NaN if one or more NaN values are present in the bucket
                (similarly to Numpy's `sum`).
                In both cases, empty buckets are set to 0.
                Default: True

        Returns
        -------
        data : Numpy or Dask array
            Bin-wise sums in the target grid
        """
        LOG.info("Get sum of values in each location")

        if isinstance(data, xr.DataArray):
            data = data.data
        data = data.ravel()

        # Remove NaN values from the data when used as weights
        weights = da.where(np.isnan(data), 0, data)

        # Rechunk indices to match the data chunking
        if weights.chunks != self.idxs.chunks:
            self.idxs = da.rechunk(self.idxs, weights.chunks)

        # Calculate the sum of the data falling to each bin
        out_size = self.target_area.size
        sums, _ = da.histogram(self.idxs, bins=out_size, range=(0, out_size),
                               weights=weights, density=False)

        # TODO remove following line in favour of weights = data when dask histogram bug (issue #6935) is fixed
        sums = self._mask_bins_with_nan_if_not_skipna(skipna, data, out_size, sums)

        return sums.reshape(self.target_area.shape)

    def _mask_bins_with_nan_if_not_skipna(self, skipna, data, out_size, statistic):
        if not skipna:
            nans = np.isnan(data)
            nan_bins, _ = da.histogram(self.idxs[nans], bins=out_size,
                                       range=(0, out_size))
            statistic = da.where(nan_bins > 0, np.nan, statistic)
        return statistic

    @dask.delayed
    def _sort_weights(self, statistic_method, weights):
        '''sort idxs and weights based on weights'''
        if statistic_method == 'min':
            order = np.argsort(weights)
        elif statistic_method == 'max':
            order = np.argsort(weights)[::-1]

        return order

    @dask.delayed
    def _get_bin_statistic(self, bins, idxs_sorted, weights_sorted):
        '''get the statistic of each bin'''
        # get where the `idxs_sorted` located in `bins`
        binned_values = np.digitize(idxs_sorted, bins, right=True)

        # mask value outside of bin
        binned_values_masked = np.ma.masked_array(binned_values,
                                                  (idxs_sorted < bins.min()) | (idxs_sorted > bins.max()))

        # get the first index and value in each bin
        unique_bin, unique_idx = np.unique(binned_values_masked,  return_index=True)

        # create the full index array
        weight_idx = np.zeros(len(bins), dtype='int')

        # assign the valid index to array
        weight_idx[unique_bin[~unique_bin.mask].data] = unique_idx[~unique_bin.mask]

        return weights_sorted[weight_idx]

    def _call_bin_statistic(self, statistic_method, data, fill_value=None, skipna=None):
        """Calculate statistics (min/max) for each bin with drop-in-a-bucket resampling."""
        if isinstance(data, xr.DataArray):
            data = data.data
        data = data.ravel()

        # Remove NaN values from the data when used as weights
        weights = da.where(np.isnan(data), 0, data)

        # Rechunk indices to match the data chunking
        if weights.chunks != self.idxs.chunks:
            self.idxs = da.rechunk(self.idxs, weights.chunks)

        # Calculate the min of the data falling to each bin
        out_size = self.target_area.size

        # sort idxs and weights
        order = da.from_delayed(self._sort_weights(statistic_method, weights),
                                shape=(len(weights), ),
                                dtype='int')
        idxs_sorted = self.idxs[order]
        weights_sorted = np.append(weights[order], np.nan)

        bins = np.linspace(0, out_size-1, out_size).astype('int')

        statistics = da.from_delayed(self._get_bin_statistic(bins, idxs_sorted, weights_sorted),
                                     shape=(len(bins),),
                                     dtype=np.float64)

        counts = self.get_sum(np.logical_not(np.isnan(data)).astype(np.int64)).ravel()

        # TODO remove following line in favour of weights = data when dask histogram bug (issue #6935) is fixed
        statistics = self._mask_bins_with_nan_if_not_skipna(skipna, data, out_size, statistics)

        # set bin without data to fill value
        statistics = da.where(counts == 0, fill_value, statistics)

        return statistics.reshape(self.target_area.shape)

    def get_min(self, data, fill_value=np.nan, skipna=True):
        """Calculate minimums for each bin with drop-in-a-bucket resampling.

        .. note::

            The :meth:`numpy.ufunc.reduceat` method is used here,
            as the `dask_groupby <https://github.com/dcherian/dask_groupby>`_ is still under development.

        Parameters
        ----------
        data : Numpy or Dask array
            Data to be binned.
        skipna : boolean (optional)
                If True, skips NaN values for the minimum calculation
                (similarly to Numpy's `nanmin`). Buckets containing only NaN are set to zero.
                If False, sets the bucket to NaN if one or more NaN values are present in the bucket
                (similarly to Numpy's `min`).
                In both cases, empty buckets are set to 0.
                Default: True

        Returns
        -------
        data : Numpy or Dask array
            Bin-wise minimums in the target grid
        """
        LOG.info("Get min of values in each location")
        return self._call_bin_statistic('min', data, fill_value, skipna)

    def get_max(self, data, fill_value=np.nan, skipna=True):
        """Calculate maximums for each bin with drop-in-a-bucket resampling.

        .. note::

            The :meth:`numpy.ufunc.reduceat`  method is temporarily used here,
            as the `dask_groupby <https://github.com/dcherian/dask_groupby>`_ is still under development.

        Parameters
        ----------
        data : Numpy or Dask array
            Data to be binned.
        skipna : boolean (optional)
                If True, skips NaN values for the maximum calculation
                (similarly to Numpy's `nanmax`). Buckets containing only NaN are set to zero.
                If False, sets the bucket to NaN if one or more NaN values are present in the bucket
                (similarly to Numpy's `max`).
                In both cases, empty buckets are set to 0.
                Default: True

        Returns
        -------
        data : Numpy or Dask array
            Bin-wise maximums in the target grid
        """
        LOG.info("Get max of values in each location")
        return self._call_bin_statistic('max', data, fill_value, skipna)

    def get_count(self):
        """Count the number of occurrences for each bin using drop-in-a-bucket resampling.

        Returns
        -------
        data : Dask array
            Bin-wise count of hits for each target grid location
        """
        LOG.info("Get number of values in each location")

        out_size = self.target_area.size

        # Calculate the sum of the data falling to each bin
        if self.counts is None:
            counts, _ = da.histogram(self.idxs, bins=out_size,
                                     range=(0, out_size))
            self.counts = counts.reshape(self.target_area.shape)

        return self.counts

    def get_average(self, data, fill_value=np.nan, skipna=True):
        """Calculate bin-averages using bucket resampling.

        Parameters
        ----------
        data : Numpy or Dask array
            Data to be binned and averaged.
        fill_value : float
            Fill value to mark missing/invalid values in the input data,
            as well as in the binned and averaged output data.
            Default: np.nan
        skipna : bool
            If True, skips missing values (as marked by NaN or `fill_value`) for the average calculation
            (similarly to Numpy's `nanmean`). Buckets containing only missing values are set to fill_value.
            If False, sets the bucket to fill_value if one or more missing values are present in the bucket
            (similarly to Numpy's `mean`).
            In both cases, empty buckets are set to NaN.
            Default: True

        Returns
        -------
        average : Dask array
            Binned and averaged data.
        """
        LOG.info("Get average value for each location")

        if not np.isnan(fill_value):
            data = da.where(data == fill_value, np.nan, data)

        sums = self.get_sum(data, skipna=skipna)
        counts = self.get_sum(np.logical_not(np.isnan(data)).astype(np.int64))

        average = sums / da.where(counts == 0, np.nan, counts)
        average = da.where(np.isnan(average), fill_value, average)

        return average

    def get_fractions(self, data, categories=None, fill_value=np.nan):
        """Get fraction of occurrences for each given categorical value.

        Parameters
        ----------
        data : Numpy or Dask array
            Categorical data to be processed
        categories : iterable or None
            One dimensional list of categories in the data, or None.  If None,
            categories are determined from the data by fully processing the
            data and finding the unique category values.
        fill_value : float
            Fill value to replace missing values.  Default: np.nan
        """
        if categories is None:
            LOG.warning("No categories given, need to compute the data.")
            # compute any dask arrays by converting to numpy
            categories = np.asarray(np.unique(data))
        try:
            num = categories.size
        except AttributeError:
            num = len(categories)
        LOG.info("Get fractions for %d categories", num)
        results = {}
        counts = self.get_count()
        counts = counts.astype(float)
        # Disable logging for calls to get_sum()
        LOG.disabled = True
        for cat in categories:
            cat_data = da.where(data == cat, 1.0, 0.0)

            sums = self.get_sum(cat_data)
            result = sums.astype(float) / counts
            result = da.where(counts == 0.0, fill_value, result)
            results[cat] = result
        # Re-enable logging
        LOG.disabled = False

        return results


def round_to_resolution(arr, resolution):
    """Round the values in *arr* to closest resolution element.

    Parameters
    ----------
    arr : list, tuple, Numpy or Dask array
        Array to be rounded
    resolution : float
        Resolution unit to which data are rounded

    Returns
    -------
    data : Numpy or Dask array
        Source data rounded to the closest resolution unit
    """
    if isinstance(arr, (list, tuple)):
        arr = np.array(arr)
    return resolution * np.round(arr / resolution)<|MERGE_RESOLUTION|>--- conflicted
+++ resolved
@@ -17,12 +17,9 @@
 
 """Code for resampling using bucket resampling."""
 
-<<<<<<< HEAD
 import dask
-=======
 import logging
 
->>>>>>> 19282899
 import dask.array as da
 import numpy as np
 import xarray as xr
