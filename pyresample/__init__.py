# pyresample, Resampling of remote sensing image data in python
#
# Copyright (C) 2010, 2014, 2015  Esben S. Nielsen
#
# This program is free software: you can redistribute it and/or modify it under
# the terms of the GNU Lesser General Public License as published by the Free
# Software Foundation, either version 3 of the License, or (at your option) any
# later version.
#
# This program is distributed in the hope that it will be useful,
# but WITHOUT ANY WARRANTY; without even the implied warranty of
# MERCHANTABILITY or FITNESS FOR A PARTICULAR PURPOSE.  See the
# GNU Lesser General Public License for more details.
#
# You should have received a copy of the GNU Lesser General Public License along
# with this program.  If not, see <http://www.gnu.org/licenses/>.

<<<<<<< HEAD
from __future__ import absolute_import

from pyresample.version import __version__
import geometry
import grid
import image
import kd_tree
import utils
import plot
import data_reduce
#import gradient_search
#import _gradient_search

__all__ = ['grid', 'image', 'kd_tree',
           'utils', 'plot', 'geo_filter', 'geometry']


def get_capabilities():
    cap = {}

    try:
        from pykdtree.kdtree import KDTree
        cap['pykdtree'] = True
    except ImportError:
        cap['pykdtree'] = False

    try:
        import numexpr
        cap['numexpr'] = True
    except ImportError:
        cap['numexpr'] = False

    return cap
=======
import os

CHUNK_SIZE = int(os.getenv('PYTROLL_CHUNK_SIZE', 4096))

# Backwards compatibility
from pyresample import geometry  # noqa
from pyresample import grid  # noqa
from pyresample import image  # noqa
from pyresample import kd_tree  # noqa
from pyresample import utils  # noqa
from pyresample import plot  # noqa
# Easy access
from pyresample.geometry import (SwathDefinition,  # noqa
                                 AreaDefinition,  # noqa
                                 DynamicAreaDefinition)  # noqa
from pyresample.area_config import load_area, create_area_def, get_area_def, \
                                   parse_area_file, convert_def_to_yaml  # noqa
from pyresample.kd_tree import XArrayResamplerNN  # noqa
from pyresample.plot import save_quicklook, area_def2basemap  # noqa
from .version import get_versions  # noqa

__all__ = ['grid', 'image', 'kd_tree', 'utils', 'plot', 'geo_filter', 'geometry', 'CHUNK_SIZE',
           'load_area', 'create_area_def', 'get_area_def', 'parse_area_file', 'convert_def_to_yaml']

__version__ = get_versions()['version']
del get_versions
>>>>>>> 5ddced83
<|MERGE_RESOLUTION|>--- conflicted
+++ resolved
@@ -15,41 +15,6 @@
 # You should have received a copy of the GNU Lesser General Public License along
 # with this program.  If not, see <http://www.gnu.org/licenses/>.
 
-<<<<<<< HEAD
-from __future__ import absolute_import
-
-from pyresample.version import __version__
-import geometry
-import grid
-import image
-import kd_tree
-import utils
-import plot
-import data_reduce
-#import gradient_search
-#import _gradient_search
-
-__all__ = ['grid', 'image', 'kd_tree',
-           'utils', 'plot', 'geo_filter', 'geometry']
-
-
-def get_capabilities():
-    cap = {}
-
-    try:
-        from pykdtree.kdtree import KDTree
-        cap['pykdtree'] = True
-    except ImportError:
-        cap['pykdtree'] = False
-
-    try:
-        import numexpr
-        cap['numexpr'] = True
-    except ImportError:
-        cap['numexpr'] = False
-
-    return cap
-=======
 import os
 
 CHUNK_SIZE = int(os.getenv('PYTROLL_CHUNK_SIZE', 4096))
@@ -75,5 +40,4 @@
            'load_area', 'create_area_def', 'get_area_def', 'parse_area_file', 'convert_def_to_yaml']
 
 __version__ = get_versions()['version']
-del get_versions
->>>>>>> 5ddced83
+del get_versions